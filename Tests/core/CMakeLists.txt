--- conflicted
+++ resolved
@@ -5,20 +5,12 @@
     test_cyclicbuffer.cpp
     test_databuffer.cpp
     test_doorbell.cpp
-<<<<<<< HEAD
     test_hex2strserialization.cpp
     test_ipc.cpp
+    test_jsonparser.cpp
     test_measurementtype.cpp
     test_numbertype.cpp
     test_rpc.cpp
-    test_jsonparser.cpp
-=======
-    test_ipc.cpp
-    test_json.cpp
-    test_measurementtype.cpp
-    test_numbertype.cpp
-    test_rpc.cpp
->>>>>>> fab79087
     test_sharedbuffer.cpp
     test_socket_streamjson.cpp
     test_socket_streamtext.cpp
