#ifndef __COM_PROCESSLAUNCH_H
#define __COM_PROCESSLAUNCH_H

#include "Module.h"
#include "Administrator.h"
#include "IUnknown.h"
#include "ITracing.h"

#include "../tracing/TraceUnit.h"

namespace WPEFramework {
namespace RPC {

    class EXTERNAL Object {
    public:
        Object () 
            : _locator()
            , _className()
            , _interface(~0)
            , _version(~0)
            , _user()
            , _group()
            , _threads() {
        }
        Object (const Object& copy) 
            : _locator(copy._locator)
            , _className(copy._className)
            , _interface(copy._interface)
            , _version(copy._version)
            , _user(copy._user)
            , _group(copy._group)
            , _threads(copy._threads) {
        }
        Object (const string& locator, const string& className, const uint32_t interface, const uint32_t version, const string& user, const string& group, const uint8_t threads) 
            : _locator(locator)
            , _className(className)
            , _interface(interface)
            , _version(version)
            , _user(user)
            , _group(group)
            , _threads(threads) {
        }
        ~Object() {
        }

        Object& operator= (const Object& RHS) {
            _locator = RHS._locator;
            _className = RHS._className;
            _interface = RHS._interface;
            _version = RHS._version;
            _user = RHS._user;
            _group = RHS._group;
            _threads = RHS._threads;

            return (*this);
        }

    public:
        inline const string& Locator() const {
            return (_locator);
        }
        inline const string& ClassName() const {
            return (_className);
        }
        inline uint32_t Interface() const {
            return (_interface);
        }
        inline uint32_t Version() const {
            return (_version);
        }
        inline const string& User() const {
            return (_user);
        }
        inline const string& Group() const {
            return (_group);
        }
        inline uint8_t Threads() const {
            return (_threads);
        }

    private:
        string _locator;
        string _className;
        uint32_t _interface;
        uint32_t _version;
        string _user;
        string _group;
        uint8_t _threads;
    };

    class EXTERNAL Config {
    private:
        Config& operator=(const Config&);

    public:
        Config()
            : _connector()
            , _hostApplication()
            , _persistent()
            , _system()
            , _data()
            , _application()
            , _proxyStub() {
        }
        Config(
            const string& connector, 
            const string& hostApplication, 
            const string& persistentPath,
            const string& systemPath,
            const string& dataPath,
            const string& applicationPath,
            const string& proxyStubPath) 
            : _connector(connector)
            , _hostApplication(hostApplication)
            , _persistent(persistentPath)
            , _system(systemPath)
            , _data(dataPath)
            , _application(applicationPath)
            , _proxyStub(proxyStubPath) {
        }
        Config(const Config& copy)
            : _connector(copy._connector)
            , _hostApplication(copy._hostApplication)
            , _persistent(copy._persistent)
            , _system(copy._system)
            , _data(copy._data)
            , _application(copy._application)
            , _proxyStub(copy._proxyStub) {
        }
        ~Config() {
        }

    public: 
        inline const string& Connector() const {
            return (_connector);
        }
        inline const string& HostApplication() const {
            return (_hostApplication);
        }
        inline const string& PersistentPath() const {
            return (_persistent);
        }
        inline const string& SystemPath() const {
            return (_system);
        }
        inline const string& DataPath() const {
            return (_data);
        }
        inline const string& ApplicationPath() const {
            return (_application);
        }
        inline const string& ProxyStubPath() const {
            return (_proxyStub);
        }

    private:
        string _connector;	
        string _hostApplication;
        string _persistent;
        string _system;
        string _data;
        string _application;
        string _proxyStub;
    };

    struct EXTERNAL IRemoteProcess : virtual public Core::IUnknown {
        enum { ID = ID_REMOTEPROCESS };

        virtual ~IRemoteProcess() {}

        struct INotification : virtual public Core::IUnknown {
            enum { ID = ID_REMOTEPROCESS_NOTIFICATION };

            virtual ~INotification() {}
			virtual void Activated(IRemoteProcess* process) = 0;
			virtual void Deactivated(IRemoteProcess* process) = 0;
        };

        enum enumState {
            CONSTRUCTED,
            ACTIVE,
            DEACTIVATED
        };

        virtual uint32_t Id() const = 0;
        virtual enumState State() const = 0;
        virtual void* Aquire(const uint32_t waitTime, const string& className, const uint32_t interfaceId, const uint32_t version) = 0;
        virtual void Terminate() = 0;

        template <typename REQUESTEDINTERFACE>
        REQUESTEDINTERFACE* Aquire(const uint32_t waitTime, const string& className, const uint32_t version)
        {
            void* baseInterface(Aquire(waitTime, className, REQUESTEDINTERFACE::ID, version));

            if (baseInterface != nullptr) {

			    Core::IUnknown* iuptr = reinterpret_cast<Core::IUnknown*>(baseInterface);
				
				REQUESTEDINTERFACE * result = dynamic_cast<REQUESTEDINTERFACE*>(iuptr);
			
				if (result == nullptr) {
		
					result = reinterpret_cast<REQUESTEDINTERFACE*>(baseInterface);   
            }

                return result;
            }

            return (nullptr);
        }
    };

    class EXTERNAL Communicator {
    private:
        class RemoteProcessMap;

	public:
        class EXTERNAL RemoteProcess : public IRemoteProcess {
        private:
            friend class RemoteProcessMap;

            RemoteProcess() = delete;
            RemoteProcess(const RemoteProcess&) = delete;
            RemoteProcess& operator=(const RemoteProcess&) = delete;

		protected:
			RemoteProcess(RemoteProcessMap* parent, const Core::ProxyType<Core::IPCChannel>& channel)
				: _parent(parent)
				, _state(IRemoteProcess::ACTIVE)
				, _channel(channel)
			{
			}
			RemoteProcess(RemoteProcessMap* parent)
                : _parent(parent)
                , _state(IRemoteProcess::CONSTRUCTED)
                , _channel()
            {
            }

        public:
			~RemoteProcess()
            {
            }

        public:
            inline bool HasChannel () const {
                return (_channel.IsValid());
            }
            inline const Core::IPCChannel* Channel () const {
                return (_channel.operator->());
            }
            virtual enumState State() const
            {
                return (_state);
            }
            virtual void* QueryInterface(const uint32_t id)
            {
                if (id == IRemoteProcess::ID) {
                    AddRef();
                    return (static_cast<IRemoteProcess*>(this));
                }
				else {
					assert(false);
				}
                return (nullptr);
            }
            virtual void* Aquire(const uint32_t waitTime, const string& className, const uint32_t interfaceId, const uint32_t version);

            uint32_t WaitState(const uint32_t state, const uint32_t time) const
            {
                return (_state.WaitState(state, time));
            }
            void Announce(Core::ProxyType<Core::IPCChannel>& channel)
            {
		        // Seems we received an interface from the otherside. Prepare the actual stub around it.
		        TRACE_L1("Remote Process %d, has announced itself.", Id());
        
                _channel = channel;
	        }

            inline void Activate() {
                State(IRemoteProcess::ACTIVE);
            }

			virtual void Terminate();

        protected:
            inline void State(const IRemoteProcess::enumState newState)
            {

                ASSERT(newState != IRemoteProcess::CONSTRUCTED);

                _state.Lock();

                if (_state != newState) {

                    _state = newState;

                    if (_state == IRemoteProcess::DEACTIVATED) {

						_parent->Deactivated(this);

                        if (_channel.IsValid() == true) {
                            _channel.Release();
                        }
                    }
					else if (_state == IRemoteProcess::ACTIVE) {

						_parent->Activated(this);
					}
				}

                _state.Unlock();
            }

        private:
            RemoteProcessMap* _parent;
            Core::StateTrigger<IRemoteProcess::enumState> _state;
            Core::ProxyType<Core::IPCChannel> _channel;
        };

	private:
		class EXTERNAL MasterRemoteProcess : public RemoteProcess {
		private:
			friend class Core::Service<MasterRemoteProcess>;

			MasterRemoteProcess() = delete;
			MasterRemoteProcess(const MasterRemoteProcess&) = delete;
			MasterRemoteProcess& operator=(const MasterRemoteProcess&) = delete;

		protected:
			MasterRemoteProcess(RemoteProcessMap* parent, uint32_t* pid, const Core::Process::Options* options)
				: RemoteProcess(parent)
				, _process(false)
			{
				// Start the external process launch..
				_process.Launch(*options, pid);
			}

		public:
			inline static RemoteProcess* Create(RemoteProcessMap& parent, uint32_t& pid, const Object& instance, const Config& config)
			{
                                uint32_t loggingSettings = (Trace::TraceType<Logging::Startup,      &Logging::MODULE_LOGGING>::IsEnabled() ? 0x01 : 0) |
                                                           (Trace::TraceType<Logging::Shutdown,     &Logging::MODULE_LOGGING>::IsEnabled() ? 0x02 : 0) |
                                                           (Trace::TraceType<Logging::Notification, &Logging::MODULE_LOGGING>::IsEnabled() ? 0x04 : 0) ;
                                 
				Core::Process::Options options(config.HostApplication());

				ASSERT(instance.Locator().empty() == false);
				ASSERT(instance.ClassName().empty() == false);
				ASSERT(config.Connector().empty() == false);

				options[_T("-l")] = instance.Locator();
				options[_T("-c")] = instance.ClassName();
				options[_T("-r")] = config.Connector();
				options[_T("-i")] = Core::NumberType<uint32_t>(instance.Interface()).Text();
                                options[_T("-e")] = Core::NumberType<uint32_t>(loggingSettings).Text();
				if (instance.Version() != static_cast<uint32_t>(~0)) {
					options[_T("-v")] = Core::NumberType<uint32_t>(instance.Version()).Text();
				}
				if (instance.User().empty() == false) {
					options[_T("-u")] = instance.User();
				}
				if (instance.Group().empty() == false) {
					options[_T("-g")] = instance.Group();
				}
				if (config.PersistentPath().empty() == false) {
					options[_T("-p")] = config.PersistentPath();
				}
				if (config.SystemPath().empty() == false) {
					options[_T("-s")] = config.SystemPath();
				}
				if (config.DataPath().empty() == false) {
					options[_T("-d")] = config.DataPath();
				}
				if (config.ApplicationPath().empty() == false) {
					options[_T("-a")] = config.ApplicationPath();
				}
				if (config.ProxyStubPath().empty() == false) {
					options[_T("-m")] = config.ProxyStubPath();
				}
				if (instance.Threads() > 1) {
					options[_T("-t")] = Core::NumberType<uint8_t>(instance.Threads()).Text();
				}

				return (Core::Service<MasterRemoteProcess>::Create<MasterRemoteProcess>(&parent, &pid, &options));
			}
			~MasterRemoteProcess()
			{
				TRACE_L1("Destructor for MasterRemoteProcess process for %d", Id());
			}

		public:
			virtual uint32_t Id() const
			{
				return (_process.Id());
			}
			inline bool IsActive() const
			{
				return (_process.IsActive());
			}
			inline uint32_t ExitCode() const
			{
				return (_process.ExitCode());
			}
			inline void Kill(const bool hardKill)
			{
				return (_process.Kill(hardKill));
			}

		private:
			Core::Process _process;
		};
		class EXTERNAL SlaveRemoteProcess : public RemoteProcess {
		private:
			friend class Core::Service<SlaveRemoteProcess>;

			SlaveRemoteProcess() = delete;
			SlaveRemoteProcess(const SlaveRemoteProcess&) = delete;
			SlaveRemoteProcess& operator=(const SlaveRemoteProcess&) = delete;

			SlaveRemoteProcess(RemoteProcessMap* parent, const uint32_t pid, const Core::ProxyType<Core::IPCChannel>& channel)
				: RemoteProcess(parent, channel)
				, _pid(pid)
			{
			}

		public:
			inline static RemoteProcess* Create(RemoteProcessMap& parent, const uint32_t pid, Core::ProxyType<Core::IPCChannel>& channel)
			{
				RemoteProcess* result(Core::Service<SlaveRemoteProcess>::Create<SlaveRemoteProcess>(&parent, pid, channel));

				ASSERT(result != nullptr);

				// As the channel is there, Announde came in over it :-), we are active by default.
				parent.Activated(result);

				return (result);
			}
			~SlaveRemoteProcess()
			{
				TRACE_L1("Destructor for Remote process for %d", Id());
			}

		public:
			virtual uint32_t Id() const
			{
				return (_pid);
			}
			virtual void Terminate() {
			}

		private:
			uint32_t _pid;
		};

	private:
        class EXTERNAL RemoteProcessMap {
        private:
            class ClosingInfo {
            private:
                ClosingInfo() = delete;
                ClosingInfo& operator=(const ClosingInfo& RHS) = delete;

                enum enumState {
                    INITIAL,
                    SOFTKILL,
                    HARDKILL
                };

            public:
                ClosingInfo(MasterRemoteProcess* process)
                    : _process(process)
                    , _state(INITIAL)
                {
                    if (_process != nullptr) 
                    {
                        _process->AddRef();
                    }
                }
                ClosingInfo(const ClosingInfo& copy)
                    : _process(copy._process)
                    , _state(copy._state)
                {
                    if (_process != nullptr) 
                    {
                        _process->AddRef();
                    }
                }
                ~ClosingInfo()
                {
                    if (_process != nullptr) 
                    {
						// If we are still active, No time to wait, force kill
						if (_process->IsActive() == true) {
							_process->Kill(true);
						}
                        _process->Release();
                    }
                }

            public:
                uint64_t Timed(const uint64_t scheduledTime)
                {
                    uint64_t result = 0;

                    if (_process->IsActive() == false) {
                        // It is no longer active.... just report, and clear our selves !!!
                        TRACE_L1("Destructed. Closed down nicely [%d].\n", _process->Id());
                        _process->Release();
                        _process = nullptr;
                    }
                    else if (_state == INITIAL) {
                        _state = SOFTKILL;
                        _process->Kill(false);
                        result = Core::Time(scheduledTime).Add(6000).Ticks(); // Next check in 6S
                    }
                    else if (_state == SOFTKILL) {
                        _state = HARDKILL;
                        _process->Kill(true);
                        result = Core::Time(scheduledTime).Add(8000).Ticks(); // Next check in 8S
                    }
                    else {
                        // This should not happen. This is a very stubbern process. Can be killed.
                        ASSERT(false);
                    }

                    return (result);
                }

            private:
				MasterRemoteProcess* _process;
                enumState _state;
            };

        private:
            RemoteProcessMap(const RemoteProcessMap&) = delete;
            RemoteProcessMap& operator=(const RemoteProcessMap&) = delete;

            static constexpr uint32_t DestructionStackSize = 64 * 1024;

        public:
            RemoteProcessMap(Communicator& parent)
                : _adminLock()
                , _processes()
                , _destructor(DestructionStackSize, "ProcessDestructor")
				, _parent(parent)
            {
            }
            virtual ~RemoteProcessMap()
            {
				// All observers should have unregistered before this map get's destroyed !!!
				ASSERT(_observers.size() == 0);

				while (_observers.size() != 0)
				{
					_observers.front()->Release();
					_observers.pop_front();
				}
            }
    
        public:
			inline void* Aquire(const string& className, const uint32_t interfaceId, const uint32_t version) {
				return (_parent.Aquire(className, interfaceId, version));
			}
			inline void Register(RPC::IRemoteProcess::INotification* sink)
			{
				ASSERT(sink != nullptr);

				if (sink != nullptr) {

					_adminLock.Lock();

					ASSERT(std::find(_observers.begin(), _observers.end(), sink) == _observers.end());

					sink->AddRef();
					_observers.push_back(sink);

					std::map<uint32_t, RemoteProcess* >::iterator index(_processes.begin());

					// Report all Active Processes..
					while (index != _processes.end())
					{
						if (index->second->State() == RemoteProcess::ACTIVE) {
							sink->Activated(&(*(index->second)));
						}
						index++;
					}

					_adminLock.Unlock();
				}
			}
			inline void Unregister(RPC::IRemoteProcess::INotification* sink)
			{
				ASSERT(sink != nullptr);

				if (sink != nullptr) {

					_adminLock.Lock();

					std::list<RPC::IRemoteProcess::INotification*>::iterator index(std::find(_observers.begin(), _observers.end(), sink));

					ASSERT(index != _observers.end());

					if (index != _observers.end())
					{
						(*index)->Release();
						_observers.erase(index);
					}

					_adminLock.Unlock();
				}
			}
			inline uint32_t Size() const
            {
                return (static_cast<uint32_t>(_processes.size()));
            }
            inline Communicator::RemoteProcess* Create(uint32_t& pid, const Object& instance, const Config& config, const uint32_t waitTime)
            {
                _adminLock.Lock();

                Communicator::RemoteProcess* result = MasterRemoteProcess::Create(*this, pid, instance, config);

                ASSERT(result != nullptr);

                if (result != nullptr) {

                    // A reference for putting it in the list...
                    result->AddRef();
 
                    // We expect an announce interface message now...
                    _processes.insert(std::pair<uint32_t, RemoteProcess* >(result->Id(), result));

					_adminLock.Unlock();

					// Now lets wait for the announce message to be exchanged
					result->WaitState(RPC::IRemoteProcess::ACTIVE | RPC::IRemoteProcess::DEACTIVATED, waitTime);

					if (result->State() != RPC::IRemoteProcess::ACTIVE) {
						result->Terminate();
						result = nullptr;
					}
                }
				else {
                _adminLock.Unlock();
				}

                return (result);
            }

            inline void Destroy(const uint32_t pid)
            {
                // First do an activity check on all processes registered.
                _adminLock.Lock();

                std::map<uint32_t, Communicator::RemoteProcess* >::iterator index(_processes.find(pid));

                if (index != _processes.end()) {

<<<<<<< HEAD
                    // Experience show that sometimes the process dies before a channel is setup and
                    // no additional cleanup is needed.
                    if (index->second->HasChannel() == true) {
                        std::list< std::pair< const uint32_t, const Core::IUnknown* > > deadProxies;
                        RPC::Administrator::Instance().DeleteChannel(index->second->Channel(), deadProxies);
                        std::list< std::pair< const uint32_t, const Core::IUnknown* > >::const_iterator loop (deadProxies.begin());
                        while (loop != deadProxies.end()) {
                            _parent.Revoke(pid, loop->second, loop->first);
                            loop++;
                        }
=======
                    std::list< ProxyStub::UnknownProxy* > deadProxies;
                    RPC::Administrator::Instance().DeleteChannel(index->second->Channel(), deadProxies);
                    std::list< ProxyStub::UnknownProxy* >::const_iterator loop (deadProxies.begin());
                    while (loop != deadProxies.end()) {
                        Core::IUnknown* base = (*loop)->QueryInterface<Core::IUnknown>();
                        _parent.Revoke(pid, base, (*loop)->InterfaceId());
                        if ((*loop)->Destroy() == Core::ERROR_DESTRUCTION_SUCCEEDED) {
                            TRACE_L1("Could not destruct a Proxy on a failing channel!!!");
                        }
                        loop++;
>>>>>>> c77d9c5f
                    }

                    index->second->State(IRemoteProcess::DEACTIVATED);

					MasterRemoteProcess* base = dynamic_cast<MasterRemoteProcess*>(index->second);

					if (base == nullptr) {
						TRACE_L1("Connection lost to process: %d", pid);
					}
                    else if (base->IsActive() == false) {
                        TRACE_L1("CLEAN EXIT of process: %d", pid);
                    }
                    else {
                        Core::Time scheduleTime(Core::Time::Now().Add(3000)); // Check again in 3S...

                        TRACE_L1("Submitting process for closure: %d", pid);
                        _destructor.Schedule(scheduleTime, ClosingInfo(base));
                    }

                    index->second->Release();

                    // Release this entry, do not wait till it get's overwritten.
                    _processes.erase(index);
                }

                _adminLock.Unlock();
            }

            Communicator::RemoteProcess* Process(const uint32_t id)
            {
                Communicator::RemoteProcess* result = nullptr;

                _adminLock.Lock();

                std::map<uint32_t, Communicator::RemoteProcess* >::iterator index(_processes.find(id));

                if (index != _processes.end()) {
                    result = index->second;
                    result->AddRef();
                }

                _adminLock.Unlock();

                return (result);
            }

            inline void Processes(std::list<uint32_t>& pidList) const
            {
                // First do an activity check on all processes registered.
                _adminLock.Lock();

                std::map<uint32_t, Communicator::RemoteProcess* >::const_iterator index(_processes.begin());

                while (index != _processes.end()) {
                    pidList.push_back(index->first);
                    index++;
                }

                _adminLock.Unlock();
            }
            uint32_t Announce(Core::ProxyType<Core::IPCChannel>& channel, const Data::Init& info, void*& implementation)
            {
                uint32_t result = Core::ERROR_UNAVAILABLE;

                if (channel.IsValid() == true) {

                    _adminLock.Lock();

                    std::map<uint32_t, Communicator::RemoteProcess* >::iterator index(_processes.find(info.ExchangeId()));

					if (index == _processes.end()) {
						// This is an announce message from a process that wasn't created by us. So typically this is 
						// An RPC client reaching out to an RPC server. The RPCServer does not spawn processes it just
						// listens for clients requesting service.
						Communicator::RemoteProcess* remoteProcess = SlaveRemoteProcess::Create(*this, info.ExchangeId(), channel);

						ASSERT(remoteProcess != nullptr);

						// Add ref is done during the creation, no need to take another reference unless we also would release it after 
						// insertion :-)
						auto newElement = _processes.insert(std::pair<uint32_t, Communicator::RemoteProcess* >(info.ExchangeId(), remoteProcess));

						index = newElement.first;
					}
                    else {
						index->second->Announce(channel);
                    }

					ASSERT (index != _processes.end());

					if (implementation == nullptr) {

						if (info.InterfaceId() != static_cast<uint32_t>(~0)) {
							// See if we have something we can return right away, if it has been requested..
							implementation = Aquire(info.ClassName(), info.InterfaceId(), info.VersionId());
						}
					}
                    else if ((info.IsOffer() == true) || (info.IsRequested())) {
                        Core::IUnknown* result = Administrator::Instance().ProxyInstance<Core::IUnknown>(channel, implementation, info.InterfaceId(), info.IsRequested());
						if (result != nullptr) {
							_parent.Offer(index->first, result, info.InterfaceId());
							result->Release();
						}
                    } 
					else {
						ASSERT(info.IsRevoke() == true);

						Core::IUnknown* result = Administrator::Instance().ProxyFind<Core::IUnknown>(channel, implementation, info.InterfaceId());
						if (result != nullptr) {
							_parent.Revoke(index->first, result, info.InterfaceId());
							result->Release();

						}
					}

                    index->second->Activate();

					result = Core::ERROR_NONE;

                    _adminLock.Unlock();
                }

                return (result);
            }

			void Activated(RPC::IRemoteProcess* process)
			{
				_adminLock.Lock();

				std::list<RPC::IRemoteProcess::INotification*>::iterator index(_observers.begin());

				while (index != _observers.end())
				{
					(*index)->Activated(process);
					index++;
				}

				_adminLock.Unlock();
			}
			void Deactivated(RPC::IRemoteProcess* process)
			{
				_adminLock.Lock();

				std::list<RPC::IRemoteProcess::INotification*>::iterator index(_observers.begin());

				while (index != _observers.end())
				{
					(*index)->Deactivated(process);
					index++;
				}

				_adminLock.Unlock();
			}

        private:
            mutable Core::CriticalSection _adminLock;
            std::map<uint32_t, Communicator::RemoteProcess* > _processes;
            std::list<RPC::IRemoteProcess::INotification*> _observers;
            Core::TimerType<ClosingInfo> _destructor;
			Communicator& _parent;
        };
        class EXTERNAL ProcessChannelLink {
        private:
            ProcessChannelLink() = delete;
            ProcessChannelLink(const ProcessChannelLink&) = delete;
            ProcessChannelLink& operator=(const ProcessChannelLink&) = delete;

        public:
            ProcessChannelLink(Core::IPCChannelType<Core::SocketPort, ProcessChannelLink>* channel)
                : _channel(*channel)
                , _processMap(nullptr)
                , _pid(0)
            {
                // We are a composit of the Channel, no need (and do not for cyclic references) not maintain a reference...
                ASSERT(channel != nullptr);
            }
            ~ProcessChannelLink()
            {
            }

        public:
            inline bool IsValid() const
            {
                return (_processMap != nullptr);
            }
            void Link(RemoteProcessMap& processMap, const uint32_t pid)
            {
                _processMap = &processMap;
                _pid = pid;
			}
            uint32_t Pid() const
            {
                return (_pid);
            }

            void StateChange()
            {
				if ((_channel.Source().IsOpen() == false) && (_pid != 0)) {

                    ASSERT(_processMap != nullptr);

                    // Seems there is not much we can do, time to kill the process, we lost a connection with it.
                    TRACE_L1("Lost connection on process [%d]. Closing the process.\n", _pid);
                    _processMap->Destroy(_pid);
                    // _pid = 0;
                }
            }

        private:
            // Non ref-counted reference to our parent, of which we are a composit :-)
            Core::IPCChannelType<Core::SocketPort, ProcessChannelLink>& _channel;
            RemoteProcessMap* _processMap;
            uint32_t _pid;
        };
        class EXTERNAL ProcessChannelServer : public Core::IPCChannelServerType<ProcessChannelLink, true> {
        private:
            ProcessChannelServer(const ProcessChannelServer&) = delete;
            ProcessChannelServer& operator=(const ProcessChannelServer&) = delete;

            typedef Core::IPCChannelServerType<ProcessChannelLink, true> BaseClass;
            typedef Core::IPCChannelType<Core::SocketPort, ProcessChannelLink> Client;

            class EXTERNAL InterfaceAnnounceHandler : public Core::IPCServerType<AnnounceMessage> {
            private:
                InterfaceAnnounceHandler() = delete;
                InterfaceAnnounceHandler(const InterfaceAnnounceHandler&) = delete;
                InterfaceAnnounceHandler& operator=(const InterfaceAnnounceHandler&) = delete;

            public:
                InterfaceAnnounceHandler(ProcessChannelServer* parent)
                    : _parent(*parent)
                {

                    ASSERT(parent != nullptr);
                }

                virtual ~InterfaceAnnounceHandler()
                {
                }

            public:
                virtual void Procedure(Core::IPCChannel& channel, Core::ProxyType<AnnounceMessage>& data) override
                {
					void* result = data->Parameters().Implementation();

                    // Anounce the interface as completed
                    string jsonDefaultCategories;
                    Trace::TraceUnit::Instance().GetDefaultCategoriesJson(jsonDefaultCategories);
                    _parent.Announce(channel, data->Parameters(), result);
                    data->Response().Set(result, _parent.ProxyStubPath(), jsonDefaultCategories);

                    // We are done, report completion
                    Core::ProxyType<Core::IIPC> baseMessage(Core::proxy_cast<Core::IIPC>(data));
                    channel.ReportResponse(baseMessage);
                }

            private:
                ProcessChannelServer& _parent;
            };

        public:
			#ifdef __WIN32__ 
			#pragma warning( disable : 4355 )
			#endif
			ProcessChannelServer(const Core::NodeId& remoteNode, RemoteProcessMap& processes, Core::ProxyType<IHandler>& handler, const string& proxyStubPath)
                : BaseClass(remoteNode, CommunicationBufferSize)
                , _proxyStubPath(proxyStubPath)
                , _processes(processes)
                , _interfaceAnnounceHandler(this)
                , _handler(handler)
            {
                _handler->AnnounceHandler(&_interfaceAnnounceHandler);
                BaseClass::Register(_handler->InvokeHandler());
                BaseClass::Register(_handler->AnnounceHandler());
            }
			#ifdef __WIN32__ 
			#pragma warning( default : 4355 )
			#endif

			~ProcessChannelServer()
            {
                BaseClass::Unregister(_handler->InvokeHandler());
                BaseClass::Unregister(_handler->AnnounceHandler());
                _handler->AnnounceHandler(nullptr);

            }

		public:
			inline const string& ProxyStubPath() const {
				return (_proxyStubPath);
			}

        private:
            inline uint32_t Announce(Core::IPCChannel& channel, const Data::Init& info, void*& implementation)
            {
                Core::ProxyType<Core::IPCChannel> baseChannel(channel);

                ASSERT(baseChannel.IsValid() == true);

                uint32_t result = _processes.Announce(baseChannel, info, implementation);

                if (result == Core::ERROR_NONE) {

                    // We are in business, register the process with this channel.
                    ASSERT(dynamic_cast<Client*>(&channel) != nullptr);

                    Client& client(static_cast<Client&>(channel));

                    client.Extension().Link(_processes, info.ExchangeId());
                }

                return (result);
            }

        private:
            const string _proxyStubPath;
            RemoteProcessMap& _processes;
            InterfaceAnnounceHandler _interfaceAnnounceHandler; 
            Core::ProxyType<IHandler> _handler;
        };

    private:
        Communicator() = delete;
        Communicator(const Communicator&) = delete;
        Communicator& operator=(const Communicator&) = delete;

    public:
        Communicator(const Core::NodeId& node, Core::ProxyType<IHandler> handler, const string& proxyStubPath);
        virtual ~Communicator();

    public:
		inline bool IsListening() const {
			return (_ipcServer.IsListening());
		}
	inline uint32_t Open(const uint32_t waitTime) {
		return (_ipcServer.Open(waitTime));
	}
	inline uint32_t Close(const uint32_t waitTime) {
		return (_ipcServer.Close(waitTime));
	}
	template <typename ACTUALELEMENT>
	inline void CreateFactory(const uint32_t initialSize)
	{
		_ipcServer.CreateFactory<ACTUALELEMENT>(initialSize);
	}
	template <typename ACTUALELEMENT>
	inline void DestroyFactory()
	{
		_ipcServer.DestroyFactory<ACTUALELEMENT>();
	}
	inline void Register(const Core::ProxyType<Core::IIPCServer>& handler)
	{
		_ipcServer.Register(handler);
	}
	inline void Unregister(const Core::ProxyType<Core::IIPCServer>& handler)
	{
		_ipcServer.Unregister(handler);
	}
	inline const string& Connector() const {
		return (_ipcServer.Connector());
	}
	inline void Register(RPC::IRemoteProcess::INotification* sink)
	{
		_processMap.Register(sink);
	}
	inline void Unregister(RPC::IRemoteProcess::INotification* sink)
	{
		_processMap.Unregister(sink);
	}
	inline void Processes(std::list<uint32_t>& pidList) const
        {
            _processMap.Processes(pidList);
        }
        inline Communicator::RemoteProcess* Process(const uint32_t id)
        {
            return (_processMap.Process(id));
        }
		inline Communicator::RemoteProcess* Create(uint32_t& pid, const Object& instance, const Config& config, const uint32_t waitTime) {
			return (_processMap.Create(pid, instance, config, waitTime));
		}

        // Use this method with care. It goes beyond the refence counting taking place in the object.
        // This method kills the process without any considerations!!!!
        inline void Destroy(const uint32_t& pid)
        {
            _processMap.Destroy(pid);
        }

	private:
		virtual void* Aquire (const string& /* className */, const uint32_t /* interfaceId */, const uint32_t /* version */) {
			return (nullptr);
		}
        virtual void Offer(const uint32_t /* processId */,  Core::IUnknown* /* remote */, const uint32_t /* interfaceId */) {
        }
        // note: do NOT do a QueryInterface on the IUnknown pointer (or any other method for that matter), the object it points to might already be destroyed 
		virtual void Revoke(const uint32_t /* processId */,  const Core::IUnknown* /* remote */, const uint32_t /* interfaceId */) {
        }

    private:
        RemoteProcessMap _processMap;
        ProcessChannelServer _ipcServer;
        Core::ProxyType<Core::IIPCServer> _stubHandler;
    };

    class EXTERNAL CommunicatorClient : public Core::IPCChannelClientType<Core::Void, false, true>, public Core::IDispatchType<Core::IIPC> {
    private:
		CommunicatorClient() = delete;
		CommunicatorClient(const CommunicatorClient&) = delete;
        CommunicatorClient& operator=(const CommunicatorClient&) = delete;

        typedef Core::IPCChannelClientType<Core::Void, false, true> BaseClass;

		class AnnounceHandler : public Core::IPCServerType<AnnounceMessage> {
		private:
			AnnounceHandler() = delete;
			AnnounceHandler(const AnnounceHandler&) = delete;
			AnnounceHandler& operator= (const AnnounceHandler&) = delete;

		public:
			AnnounceHandler(CommunicatorClient& parent) : _parent(parent) {
			}
			virtual ~AnnounceHandler() {
			}

		public:
			void Procedure(IPCChannel& channel, Core::ProxyType<AnnounceMessage>& data) override {
				// Oke, see if we can reference count the IPCChannel
				Core::ProxyType<Core::IPCChannel> refChannel(dynamic_cast<Core::IReferenceCounted*>(&channel), &channel);

				ASSERT(refChannel.IsValid());

				if (refChannel.IsValid() == true) {
					const string className(data->Parameters().ClassName());
					const uint32_t interfaceId(data->Parameters().InterfaceId());
					const uint32_t versionId(data->Parameters().VersionId());
					void* implementation = _parent.Aquire(className, interfaceId, versionId);
					data->Response().Implementation(implementation);
				}

				Core::ProxyType<Core::IIPC> baseData(Core::proxy_cast<Core::IIPC>(data));

				channel.ReportResponse(baseData);
			}

		private:
			CommunicatorClient& _parent;
		};

    public:
		CommunicatorClient(const Core::NodeId& remoteNode, Core::ProxyType<IHandler> handler);
		~CommunicatorClient();

    public:
		// Open a communication channel with this process, no need for an initial exchange
		uint32_t Open(const uint32_t waitTime);

		template <typename INTERFACE>
		inline INTERFACE* Open(const string& className, const uint32_t version = static_cast<uint32_t>(~0), const uint32_t waitTime = CommunicationTimeOut) {
			INTERFACE* result = nullptr;

			if (Open(waitTime, className, INTERFACE::ID, version) == Core::ERROR_NONE)
			{
				// Oke we could open the channel, lets get the interface
				result = WaitForCompletion<INTERFACE>(waitTime);
			}

			return (result);
		}

		// Open and offer the requested interface (Applicable if the WPEProcess starts the RPCClient) 
		uint32_t Open(const uint32_t waitTime, const uint32_t interfaceId, void* implementation);

		template <typename INTERFACE>
		INTERFACE* Aquire(const uint32_t waitTime, const string& className, const uint32_t versionId)
		{
			INTERFACE* result(nullptr);

			ASSERT(className.empty() == false);

			if (BaseClass::IsOpen() == true) {

				_announceMessage->Parameters().Set(className, INTERFACE::ID, versionId);

				BaseClass::Invoke(_announceMessage, waitTime);

				// Lock event until Dispatch() sets it.
				if (_announceEvent.Lock(waitTime) == Core::ERROR_NONE) {

					ASSERT(_announceMessage->Parameters().InterfaceId() == INTERFACE::ID);
					ASSERT(_announceMessage->Parameters().Implementation() == nullptr);

					void* implementation(_announceMessage->Response().Implementation());

					if (implementation != nullptr) {
						Core::ProxyType<Core::IPCChannel> baseChannel(*this);

						ASSERT(baseChannel.IsValid() == true);

						result = Administrator::Instance().ProxyInstance<INTERFACE>(baseChannel, implementation, INTERFACE::ID, true);
					}
				}
			}

			return (result);
		}
		template <typename INTERFACE>
		inline uint32_t Offer(INTERFACE* offer, const uint32_t version = static_cast<uint32_t>(~0), const uint32_t waitTime = CommunicationTimeOut)
		{
			uint32_t result(Core::ERROR_NONE);

			if (BaseClass::IsOpen() == true) {

				_announceMessage->Parameters().Set(INTERFACE::ID, offer, Data::Init::OFFER);

				BaseClass::Invoke(_announceMessage, waitTime);

				// Lock event until Dispatch() sets it.
				if (_announceEvent.Lock(waitTime) == Core::ERROR_NONE) {

					ASSERT(_announceMessage->Parameters().InterfaceId() == INTERFACE::ID);
					ASSERT(_announceMessage->Parameters().Implementation() != nullptr);
				}
				else {
					result = Core::ERROR_BAD_REQUEST;
				}
			}

			return (result);
		}
		template <typename INTERFACE>
		inline uint32_t Revoke(INTERFACE* offer, const uint32_t version = static_cast<uint32_t>(~0), const uint32_t waitTime = CommunicationTimeOut)
		{
			uint32_t result(Core::ERROR_NONE);

			if (BaseClass::IsOpen() == true) {

				_announceMessage->Parameters().Set(INTERFACE::ID, offer, Data::Init::REVOKE);

				BaseClass::Invoke(_announceMessage, waitTime);

				// Lock event until Dispatch() sets it.
				if (_announceEvent.Lock(waitTime) == Core::ERROR_NONE) {

					ASSERT(_announceMessage->Parameters().InterfaceId() == INTERFACE::ID);
					ASSERT(_announceMessage->Parameters().Implementation() != nullptr);
				}
				else {
					result = Core::ERROR_BAD_REQUEST;
				}
			}

			return (result);
		}

		uint32_t Close(const uint32_t waitTime);

		virtual void* Aquire(const string& className, const uint32_t interfaceId, const uint32_t versionId) {
			Core::Library emptyLibrary;
			// Allright, respond with the interface.
			return (Core::ServiceAdministrator::Instance().Instantiate(emptyLibrary, className.c_str(), versionId, interfaceId));
		}

	private:
		// Open and request an interface from the other side on the announce message (Any RPC client uses this)
        uint32_t Open(const uint32_t waitTime, const string& className, const uint32_t interfaceId, const uint32_t version);

		// If the Open, with a request was made, this method waits for the requested interface.
		template <typename INTERFACE>
		inline INTERFACE* WaitForCompletion(const uint32_t waitTime)
		{
			INTERFACE* result = nullptr;

			ASSERT(_announceMessage->Parameters().InterfaceId() == INTERFACE::ID);
			ASSERT(_announceMessage->Parameters().Implementation() == nullptr);

			// Lock event until Dispatch() sets it.
			if (_announceEvent.Lock(waitTime) == Core::ERROR_NONE) {

				void* implementation(_announceMessage->Response().Implementation());

				ASSERT(implementation != nullptr);

				if (implementation != nullptr) {
					Core::ProxyType<Core::IPCChannel> baseChannel(*this);

					ASSERT(baseChannel.IsValid() == true);

					result = Administrator::Instance().ProxyInstance<INTERFACE>(baseChannel, implementation, INTERFACE::ID, true);
				}
			}

			return (result);
		}
		inline bool WaitForCompletion(const uint32_t waitTime)
		{
			// Lock event until Dispatch() sets it.
			return (_announceEvent.Lock(waitTime) == Core::ERROR_NONE);
		}
		virtual void Dispatch(Core::IIPC& element);

	protected:
		virtual void StateChange();

	private:
		Core::ProxyType<RPC::AnnounceMessage> _announceMessage;
		Core::Event _announceEvent;
		Core::ProxyType<IHandler> _handler;
		AnnounceHandler _announcements;
	};
}
}

#endif // __COM_PROCESSLAUNCH_H<|MERGE_RESOLUTION|>--- conflicted
+++ resolved
@@ -657,18 +657,6 @@
 
                 if (index != _processes.end()) {
 
-<<<<<<< HEAD
-                    // Experience show that sometimes the process dies before a channel is setup and
-                    // no additional cleanup is needed.
-                    if (index->second->HasChannel() == true) {
-                        std::list< std::pair< const uint32_t, const Core::IUnknown* > > deadProxies;
-                        RPC::Administrator::Instance().DeleteChannel(index->second->Channel(), deadProxies);
-                        std::list< std::pair< const uint32_t, const Core::IUnknown* > >::const_iterator loop (deadProxies.begin());
-                        while (loop != deadProxies.end()) {
-                            _parent.Revoke(pid, loop->second, loop->first);
-                            loop++;
-                        }
-=======
                     std::list< ProxyStub::UnknownProxy* > deadProxies;
                     RPC::Administrator::Instance().DeleteChannel(index->second->Channel(), deadProxies);
                     std::list< ProxyStub::UnknownProxy* >::const_iterator loop (deadProxies.begin());
@@ -679,7 +667,6 @@
                             TRACE_L1("Could not destruct a Proxy on a failing channel!!!");
                         }
                         loop++;
->>>>>>> c77d9c5f
                     }
 
                     index->second->State(IRemoteProcess::DEACTIVATED);
