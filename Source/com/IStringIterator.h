#pragma once

// ---- Include system wide include files ----

// ---- Include local include files ----
#include "Module.h"
#include "IRPCIterator.h"

namespace WPEFramework {
namespace RPC {

    typedef IRPCIteratorType<string, ID_STRINGITERATOR> IStringIterator;
    typedef RPCIteratorType<IStringIterator> StringIterator;

<<<<<<< HEAD
=======
        virtual bool Next(string& result) = 0;
        virtual bool Previous(string& result) = 0;
        virtual void Reset(const uint32_t position) = 0;
        virtual bool IsValid() const = 0;
        virtual uint32_t Count() const = 0;
        virtual string Current() const = 0;
    };

    class StringIterator : virtual public IStringIterator {
    private:
        StringIterator() = delete;
        StringIterator(const StringIterator&) = delete;
        StringIterator& operator=(const StringIterator&) = delete;

    public:
        template <typename CONTAINER, typename PREDICATE>
        StringIterator(const CONTAINER& container, PREDICATE predicate)
            : _container()
            , _index(0)
        {
            std::copy_if(container.begin(), container.end(), std::back_inserter(_container), predicate);
            _iterator = _container.begin();
        }
        template <typename CONTAINER>
        StringIterator(const CONTAINER& container)
            : _container()
            , _index(0)
        {
            std::copy_if(container.begin(), container.end(), std::back_inserter(_container), [](const string& data) { return (true); });
            _iterator = _container.begin();
        }
        template <typename KEY, typename VALUE>
        StringIterator(const std::map<KEY, VALUE>& container)
            : _container()
            , _index(0)
        {
            typename std::map<KEY, VALUE>::const_iterator index(container.begin());
            while (index != container.end()) {
                _container.push_back(index->first);
                index++;
            }
            _iterator = _container.begin();
        }
        StringIterator(IStringIterator* index)
            : _container()
            , _index(0)
        {
            if (index != nullptr) {
                string result;
                while (index->Next(result) == true) {
                    _container.push_back(result);
                }
            }
            _iterator = _container.begin();
        }

        ~StringIterator()
        {
        }

    public:
        virtual bool IsValid() const override
        {
            return ((_index > 0) && (_index <= Count()));
        }
        virtual void Reset(const uint32_t position) override
        {
            if (position == 0) {
                _iterator = _container.begin();
                _index = 0;
            } else if (position > Count()) {
                _iterator = _container.end();
                _index = Count() + 1;
            } else if ((position < _index) && ((_index - position) < position)) {
                // Better that we walk back from where we are ;-)
                while (_index != position) {
                    _index--;
                    _iterator--;
                }
            } else {
                _iterator = _container.begin();
                _index = position;

                // Move forward the requested number of steps..
                for (uint32_t teller = 1; teller < position; teller++) {
                    _iterator++;
                }

                ASSERT(_iterator != _container.end());
            }
        }

        virtual bool Previous(string& result) override
        {
            if (_index != 0) {
                if (_index > 1) {
                    _iterator--;
                }
                _index--;

                ASSERT((_index != 0) || (_iterator == _container.begin()));

                if (_index > 0) {
                    result = *_iterator;
                }
            }
            return (IsValid());
        }
        virtual bool Next(string& result) override
        {
            uint32_t length = static_cast<uint32_t>(_container.size());

            if (_index <= length) {
                _index++;

                if (_index != 1) {
                    _iterator++;

                    ASSERT((_index <= length) || (_iterator == _container.end()));
                }

                if (_index <= length) {
                    result = *_iterator;
                }
            }
            return (IsValid());
        }
        virtual uint32_t Count() const override
        {
            return (static_cast<uint32_t>(_container.size()));
        }
        virtual string Current() const override
        {
            ASSERT(IsValid());

            return (*_iterator);
        }

        BEGIN_INTERFACE_MAP(StringIterator)
        INTERFACE_ENTRY(IStringIterator)
        END_INTERFACE_MAP

    private:
        std::list<string> _container;
        mutable std::list<string>::iterator _iterator;
        mutable uint32_t _index;
    };
>>>>>>> e941643b
}
}<|MERGE_RESOLUTION|>--- conflicted
+++ resolved
@@ -11,156 +11,5 @@
 
     typedef IRPCIteratorType<string, ID_STRINGITERATOR> IStringIterator;
     typedef RPCIteratorType<IStringIterator> StringIterator;
-
-<<<<<<< HEAD
-=======
-        virtual bool Next(string& result) = 0;
-        virtual bool Previous(string& result) = 0;
-        virtual void Reset(const uint32_t position) = 0;
-        virtual bool IsValid() const = 0;
-        virtual uint32_t Count() const = 0;
-        virtual string Current() const = 0;
-    };
-
-    class StringIterator : virtual public IStringIterator {
-    private:
-        StringIterator() = delete;
-        StringIterator(const StringIterator&) = delete;
-        StringIterator& operator=(const StringIterator&) = delete;
-
-    public:
-        template <typename CONTAINER, typename PREDICATE>
-        StringIterator(const CONTAINER& container, PREDICATE predicate)
-            : _container()
-            , _index(0)
-        {
-            std::copy_if(container.begin(), container.end(), std::back_inserter(_container), predicate);
-            _iterator = _container.begin();
-        }
-        template <typename CONTAINER>
-        StringIterator(const CONTAINER& container)
-            : _container()
-            , _index(0)
-        {
-            std::copy_if(container.begin(), container.end(), std::back_inserter(_container), [](const string& data) { return (true); });
-            _iterator = _container.begin();
-        }
-        template <typename KEY, typename VALUE>
-        StringIterator(const std::map<KEY, VALUE>& container)
-            : _container()
-            , _index(0)
-        {
-            typename std::map<KEY, VALUE>::const_iterator index(container.begin());
-            while (index != container.end()) {
-                _container.push_back(index->first);
-                index++;
-            }
-            _iterator = _container.begin();
-        }
-        StringIterator(IStringIterator* index)
-            : _container()
-            , _index(0)
-        {
-            if (index != nullptr) {
-                string result;
-                while (index->Next(result) == true) {
-                    _container.push_back(result);
-                }
-            }
-            _iterator = _container.begin();
-        }
-
-        ~StringIterator()
-        {
-        }
-
-    public:
-        virtual bool IsValid() const override
-        {
-            return ((_index > 0) && (_index <= Count()));
-        }
-        virtual void Reset(const uint32_t position) override
-        {
-            if (position == 0) {
-                _iterator = _container.begin();
-                _index = 0;
-            } else if (position > Count()) {
-                _iterator = _container.end();
-                _index = Count() + 1;
-            } else if ((position < _index) && ((_index - position) < position)) {
-                // Better that we walk back from where we are ;-)
-                while (_index != position) {
-                    _index--;
-                    _iterator--;
-                }
-            } else {
-                _iterator = _container.begin();
-                _index = position;
-
-                // Move forward the requested number of steps..
-                for (uint32_t teller = 1; teller < position; teller++) {
-                    _iterator++;
-                }
-
-                ASSERT(_iterator != _container.end());
-            }
-        }
-
-        virtual bool Previous(string& result) override
-        {
-            if (_index != 0) {
-                if (_index > 1) {
-                    _iterator--;
-                }
-                _index--;
-
-                ASSERT((_index != 0) || (_iterator == _container.begin()));
-
-                if (_index > 0) {
-                    result = *_iterator;
-                }
-            }
-            return (IsValid());
-        }
-        virtual bool Next(string& result) override
-        {
-            uint32_t length = static_cast<uint32_t>(_container.size());
-
-            if (_index <= length) {
-                _index++;
-
-                if (_index != 1) {
-                    _iterator++;
-
-                    ASSERT((_index <= length) || (_iterator == _container.end()));
-                }
-
-                if (_index <= length) {
-                    result = *_iterator;
-                }
-            }
-            return (IsValid());
-        }
-        virtual uint32_t Count() const override
-        {
-            return (static_cast<uint32_t>(_container.size()));
-        }
-        virtual string Current() const override
-        {
-            ASSERT(IsValid());
-
-            return (*_iterator);
-        }
-
-        BEGIN_INTERFACE_MAP(StringIterator)
-        INTERFACE_ENTRY(IStringIterator)
-        END_INTERFACE_MAP
-
-    private:
-        std::list<string> _container;
-        mutable std::list<string>::iterator _iterator;
-        mutable uint32_t _index;
-    };
->>>>>>> e941643b
 }
 }