--- conflicted
+++ resolved
@@ -219,39 +219,6 @@
  */
 typedef struct {
     /**
-<<<<<<< HEAD
-  * Request of process of DRM challenge data. Server is indicated by \ref url.
-  * The response of the server
-  * needs to be send to \ref opencdm_session_update.
-  *
-  * \param session Open CDM session requesting process.
-  * \param url Target URL to send challenge to.
-  * \param challenge Buffer containing challenge.
-  * \param challengeLength Length of challenge buffer (in bytes).
-  */
-    void (*process_challenge)(struct OpenCDMSession* session, const char url[],
-        const uint8_t challenge[],
-        const uint16_t challengeLength);
-
-    /**
-  * Called when status of a key changes. Use \ref opencdm_session_status to find
-  * out new key status.
-  *
-  * \param session Open CDM session requesting process.
-  * \param keyId Buffer containing key ID.
-  * \param length Length of key ID buffer.
-  */
-    void (*key_update)(struct OpenCDMSession* session, const uint8_t keyId[],
-        const uint8_t length);
-
-    /**
-  * Called when a message is received from the DRM system
-  *
-  * \param session Open CDM session requesting process.
-  * \param message Text string, null terminated, from the DRM session.
-  */
-    void (*message)(struct OpenCDMSession* userData, const char message[]);
-=======
     * Request of process of DRM challenge data. Server is indicated by \ref url. The response of the server
     * needs to be send to \ref opencdm_session_update.
     *
@@ -284,7 +251,6 @@
     */
     void (*message_callback)(struct OpenCDMSession* session, void* userData, const char message[]);
     void (*message)(struct OpenCDMSession* session, const char message[]);
->>>>>>> 58ef727e
 } OpenCDMSessionCallbacks;
 
 /**
@@ -391,21 +357,6 @@
  * \param initDataLength Length (in bytes) of initialization data.
  * \param CDMData CDM data.
  * \param CDMDataLength Length (in bytes) of \ref CDMData.
-<<<<<<< HEAD
- * \param callbacks Instance of \ref OpenCDMSessionCallbacks receiving callback
- * notifications. Can be NULL, in that case
- *                  no events will be returned.
- * \param session Output parameter that will contain pointer to instance of \ref
- * OpenCDMSession.
- * \return Zero on success, non-zero on error.
- */
-OpenCDMError
-opencdm_create_session(struct OpenCDMAccessor* system, const char keySystem[],
-    const LicenseType licenseType, const char initDataType[],
-    const uint8_t initData[], const uint16_t initDataLength,
-    const uint8_t CDMData[], const uint16_t CDMDataLength,
-    OpenCDMSessionCallbacks* callbacks,
-=======
  * \param callbacks the instance of \ref OpenCDMSessionCallbacks with callbacks to be called on events.
  * \param userData the user data to be passed back to the \ref OpenCDMSessionCallbacks callbacks.
  * \param session Output parameter that will contain pointer to instance of \ref OpenCDMSession.
@@ -418,7 +369,6 @@
 OpenCDMError opencdm_create_session(struct OpenCDMAccessor* system, const char keySystem[], const LicenseType licenseType,
     const char initDataType[], const uint8_t initData[], const uint16_t initDataLength,
     const uint8_t CDMData[], const uint16_t CDMDataLength, OpenCDMSessionCallbacks* callbacks,
->>>>>>> 58ef727e
     struct OpenCDMSession** session);
 
 /**
