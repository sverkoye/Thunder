#pragma once

#include "DataExchange.h"
#include "IOCDM.h"
#include "Module.h"
#include "open_cdm.h"

using namespace WPEFramework;

extern Core::CriticalSection _systemLock;

struct OpenCDMSystem {
    OpenCDMSystem(const char system[]) : _keySystem(system), _type(Type::UNKNOWN) {}
    ~OpenCDMSystem() = default;
    OpenCDMSystem(const OpenCDMSystem&) = default;
    OpenCDMSystem(OpenCDMSystem&&) = default;
    OpenCDMSystem& operator=(OpenCDMSystem&&) = default;
    OpenCDMSystem& operator=(const OpenCDMSystem&) = default;
    const std::string& keySystem() const { return _keySystem; }
    bool isPlayready() const
    {
        if (_type == UNKNOWN) {
            _type = _keySystem.find("playready") != std::string::npos ? Type::PLAYREADY : Type::OTHER;
        }

        return _type == Type::PLAYREADY;
    }

 private:
    std::string _keySystem;

    enum Type {
        UNKNOWN,
        PLAYREADY,
        OTHER,
    };
    mutable Type _type;
};

struct OpenCDMAccessor : public OCDM::IAccessorOCDM,
                         public OCDM::IAccessorOCDMExt {
private:
    OpenCDMAccessor() = delete;
    OpenCDMAccessor(const OpenCDMAccessor&) = delete;
    OpenCDMAccessor& operator=(const OpenCDMAccessor&) = delete;

private:
    class KeyId {
    private:
        KeyId() = delete;
        KeyId& operator=(const KeyId& rhs) = delete;

    public:
        inline KeyId(const KeyId& copy)
            : _status(copy._status)
        {
            ::memcpy(_kid, copy._kid, sizeof(_kid));
        }
        inline KeyId(const uint8_t kid[], const uint8_t length,
            const ::OCDM::ISession::KeyStatus status = OCDM::ISession::StatusPending)
            : _status(status)
        {
            uint8_t copyLength(length > sizeof(_kid) ? sizeof(_kid) : length);

            ::memcpy(_kid, kid, copyLength);

            if (copyLength < sizeof(_kid)) {
                ::memset(&(_kid[copyLength]), 0, sizeof(_kid) - copyLength);
            }
        }
        inline ~KeyId() {}

    public:
        inline bool operator==(const KeyId& rhs) const
        {
            // Hack, in case of PlayReady, the key offered on the interface might be
            // ordered incorrectly, cater for this situation, by silenty comparing
            // with this incorrect value.
            bool equal = false;

            // Regardless of the order, the last 8 bytes should be equal
            if (memcmp(&_kid[8], &(rhs._kid[8]), 8) == 0) {

                // Lets first try the non swapped byte order.
                if (memcmp(_kid, rhs._kid, 8) == 0) {
                    // this is a match :-)
                    equal = true;
                } else {
                    // Let do the byte order alignment as suggested in the spec and see if
                    // it matches than :-)
                    // https://msdn.microsoft.com/nl-nl/library/windows/desktop/aa379358(v=vs.85).aspx
                    uint8_t alignedBuffer[8];
                    alignedBuffer[0] = rhs._kid[3];
                    alignedBuffer[1] = rhs._kid[2];
                    alignedBuffer[2] = rhs._kid[1];
                    alignedBuffer[3] = rhs._kid[0];
                    alignedBuffer[4] = rhs._kid[5];
                    alignedBuffer[5] = rhs._kid[4];
                    alignedBuffer[6] = rhs._kid[7];
                    alignedBuffer[7] = rhs._kid[6];
                    equal = (memcmp(_kid, alignedBuffer, 8) == 0);
                }
            }
            return (equal);
        }
        inline bool operator!=(const KeyId& rhs) const
        {
            return !(operator==(rhs));
        }
        inline const uint8_t* Id() const { return (_kid); }
        inline static uint8_t Length() { return (sizeof(_kid)); }
        inline void Status(::OCDM::ISession::KeyStatus status) { _status = status; }
        ::OCDM::ISession::KeyStatus Status() const { return (_status); }
        string ToString() const
        {
            static TCHAR HexArray[] = "0123456789ABCDEF";
            string result(1, HexArray[(_kid[0] >> 4) & 0xF]);
            result += HexArray[_kid[0] & 0xF];

            for (uint8_t index = 1; index < sizeof(_kid); index++) {
                result += ':';
                result += HexArray[(_kid[index] >> 4) & 0xF];
                result += HexArray[_kid[index] & 0xF];
            }
            return (result);
        }

    private:
        uint8_t _kid[16];
        ::OCDM::ISession::KeyStatus _status;
    };
    typedef std::map<string, OpenCDMSession*> KeyMap;

private:
    OpenCDMAccessor(const TCHAR domainName[])
        : _refCount(1)
		, _engine(Core::ProxyType<RPC::InvokeServerType<4, 1>>::Create(Core::Thread::DefaultStackSize()))
        , _client(Core::ProxyType<RPC::CommunicatorClient>::Create(Core::NodeId(domainName), Core::ProxyType<Core::IIPCServer>(_engine)))
        , _remote(nullptr)
        , _remoteExt(nullptr)
        , _adminLock()
        , _signal(false, true)
        , _interested(0)
        , _sessionKeys()
    {
        printf("Trying to open an OCDM connection @ %s\n", domainName);

        _remote = _client->Open<OCDM::IAccessorOCDM>(_T("OpenCDMImplementation"));

        printf("Trying to open an OCDM connection result %p\n", _remote);

        ASSERT(_remote != nullptr);

        if (_remote != nullptr) {
            _remoteExt = _remote->QueryInterface<OCDM::IAccessorOCDMExt>();
        } else {
            _client.Release();
        }
    }

public:
    static OpenCDMAccessor* Instance()
    {

        _systemLock.Lock();

        if (_singleton == nullptr) {
            // See if we have an environment variable set.
            string connector;
            if ((Core::SystemInfo::GetEnvironment(_T("OPEN_CDM_SERVER"), connector) == false) || (connector.empty() == true)) {
                connector = _T("/tmp/ocdm");
            }

            OpenCDMAccessor* result = new OpenCDMAccessor(connector.c_str());

            if (result->_remote != nullptr) {
                _singleton = result;
            } else {
                delete result;
            }
        } else {
            _singleton->AddRef();
        }

        _systemLock.Unlock();

        return (_singleton);
    }
    ~OpenCDMAccessor()
    {
        if (_remote != nullptr) {
            _remote->Release();
        }

        if (_client.IsValid()) {
            _client.Release();
        }

        _singleton = nullptr;
        TRACE_L1("Destructed the OpenCDMAccessor %p", this);
    }
    bool WaitForKey(const uint8_t keyLength, const uint8_t keyId[],
        const uint32_t waitTime,
        const OCDM::ISession::KeyStatus status,
<<<<<<< HEAD
        std::string& sessionId) const
    {
        bool result = false;
        KeyId paramKey(keyId, keyLength);
        uint64_t timeOut(Core::Time::Now().Add(waitTime).Ticks());

        do {
            _adminLock.Lock();

            KeyMap::const_iterator session(_sessionKeys.begin());
            const KeyList* container = nullptr;
            KeyList::const_iterator index;

            while ((container == nullptr) && (session != _sessionKeys.end())) {
                index = session->second.begin();

                while ((index != session->second.end()) && (*index != paramKey)) {
                    index++;
                }

                if (index != session->second.end()) {
                    container = &(session->second);
                } else {
                    session++;
                }
            }

            if ((container != nullptr) && (index != container->end())) {
                result = (index->Status() == status);
            }

            if (result == false) {
                _interested++;

                _adminLock.Unlock();

                if ((container != nullptr) && (index != container->end())) {
                    TRACE_L1("Waiting for KeyId: %s, current: %d",
                        paramKey.ToString().c_str(), index->Status());
                } else {
                    TRACE_L1("Waiting for KeyId: %s, current: <Not Found>",
                        paramKey.ToString().c_str());
                }

                uint64_t now(Core::Time::Now().Ticks());

                if (now < timeOut) {
                    _signal.Lock(static_cast<uint32_t>((timeOut - now) / Core::Time::TicksPerMillisecond));
                }

                Core::InterlockedDecrement(_interested);
            } else {
                sessionId = session->first;
                _adminLock.Unlock();
            }
        } while ((result == false) && (timeOut > Core::Time::Now().Ticks()));

        return (result);
    }
=======
        std::string& sessionId, OpenCDMSystem* system = nullptr) const;
>>>>>>> 508c4051

public:
    virtual void AddRef() const override
    {
        Core::InterlockedIncrement(_refCount);
    }
    virtual uint32_t Release() const override
    {
        uint32_t result = Core::ERROR_NONE;

        _systemLock.Lock();

        if (Core::InterlockedDecrement(_refCount) == 0) {
            delete this;
            result = Core::ERROR_DESTRUCTION_SUCCEEDED;
        }

        _systemLock.Unlock();

        return (result);
    }
    BEGIN_INTERFACE_MAP(OpenCDMAccessor)
    INTERFACE_ENTRY(OCDM::IAccessorOCDM)
    END_INTERFACE_MAP

    virtual bool IsTypeSupported(const std::string keySystem,
        const std::string mimeType) const override
    {
        return (_remote->IsTypeSupported(keySystem, mimeType));
    }

    // Create a MediaKeySession using the supplied init data and CDM data.
    virtual OCDM::OCDM_RESULT
    CreateSession(const string keySystem, const int32_t licenseType,
        const std::string initDataType, const uint8_t* initData,
        const uint16_t initDataLength, const uint8_t* CDMData,
        const uint16_t CDMDataLength,
        OCDM::ISession::ICallback* callback, std::string& sessionId,
        OCDM::ISession*& session) override
    {
        return (_remote->CreateSession(
            keySystem, licenseType, initDataType, initData, initDataLength, CDMData,
            CDMDataLength, callback, sessionId, session));
    }

    // Set Server Certificate
    virtual OCDM::OCDM_RESULT
    SetServerCertificate(const string keySystem, const uint8_t* serverCertificate,
        const uint16_t serverCertificateLength) override
    {
        return (_remote->SetServerCertificate(keySystem, serverCertificate,
            serverCertificateLength));
    }

    OpenCDMSession* Session(const std::string& sessionId);

    void AddSession(OpenCDMSession* sessionId);
    void RemoveSession(const string& sessionId);
    void KeyUpdate()
    {
        _adminLock.Lock();

        if (_interested != 0) {
            // We need to notify the "other side", they are expecting an update
            _signal.SetEvent();

            while (_interested != 0) {
                ::SleepMs(0);
            }

            _signal.ResetEvent();
        }
        _adminLock.Unlock();
    }

    virtual uint64_t GetDrmSystemTime(const std::string& keySystem) const override
    {
        ASSERT(_remoteExt && "This method only works on IAccessorOCDMExt implementations.");
        return _remoteExt->GetDrmSystemTime(keySystem);
    }

    virtual std::string
    GetVersionExt(const std::string& keySystem) const override
    {
        ASSERT(_remoteExt && "This method only works on IAccessorOCDMExt implementations.");
        return _remoteExt->GetVersionExt(keySystem);
    }

    virtual uint32_t GetLdlSessionLimit(const std::string& keySystem) const
    {
        ASSERT(_remoteExt && "This method only works on IAccessorOCDMExt implementations.");
        return _remoteExt->GetLdlSessionLimit(keySystem);
    }

    virtual bool IsSecureStopEnabled(const std::string& keySystem) override
    {
        ASSERT(_remoteExt && "This method only works on IAccessorOCDMExt implementations.");
        return _remoteExt->IsSecureStopEnabled(keySystem);
    }

    virtual OCDM::OCDM_RESULT EnableSecureStop(const std::string& keySystem,
        bool enable) override
    {
        ASSERT(_remoteExt && "This method only works on IAccessorOCDMExt implementations.");
        return _remoteExt->EnableSecureStop(keySystem, enable);
    }

    virtual uint32_t ResetSecureStops(const std::string& keySystem) override
    {
        ASSERT(_remoteExt && "This method only works on IAccessorOCDMExt implementations.");
        return _remoteExt->ResetSecureStops(keySystem);
    }

    virtual OCDM::OCDM_RESULT GetSecureStopIds(const std::string& keySystem,
        uint8_t ids[], uint8_t idSize,
        uint32_t& count)
    {
        ASSERT(_remoteExt && "This method only works on IAccessorOCDMExt implementations.");
        return _remoteExt->GetSecureStopIds(keySystem, ids, idSize, count);
    }

    virtual OCDM::OCDM_RESULT GetSecureStop(const std::string& keySystem,
        const uint8_t sessionID[],
        uint32_t sessionIDLength,
        uint8_t rawData[],
        uint16_t& rawSize)
    {
        ASSERT(_remoteExt && "This method only works on IAccessorOCDMExt implementations.");
        return _remoteExt->GetSecureStop(keySystem, sessionID, sessionIDLength,
            rawData, rawSize);
    }

    virtual OCDM::OCDM_RESULT
    CommitSecureStop(const std::string& keySystem, const uint8_t sessionID[],
        uint32_t sessionIDLength, const uint8_t serverResponse[],
        uint32_t serverResponseLength) override
    {
        ASSERT(_remoteExt && "This method only works on IAccessorOCDMExt implementations.");
        return _remoteExt->CommitSecureStop(keySystem, sessionID, sessionIDLength,
            serverResponse, serverResponseLength);
    }

    virtual OCDM::OCDM_RESULT
    DeleteKeyStore(const std::string& keySystem) override
    {
        ASSERT(_remoteExt && "This method only works on IAccessorOCDMExt implementations.");
        return _remoteExt->DeleteKeyStore(keySystem);
    }

    virtual OCDM::OCDM_RESULT
    DeleteSecureStore(const std::string& keySystem) override
    {
        ASSERT(_remoteExt && "This method only works on IAccessorOCDMExt implementations.");
        return _remoteExt->DeleteSecureStore(keySystem);
    }

    virtual OCDM::OCDM_RESULT
    GetKeyStoreHash(const std::string& keySystem, uint8_t keyStoreHash[],
        uint32_t keyStoreHashLength) override
    {
        ASSERT(_remoteExt && "This method only works on IAccessorOCDMExt implementations.");
        return _remoteExt->GetKeyStoreHash(keySystem, keyStoreHash,
            keyStoreHashLength);
    }

    virtual OCDM::OCDM_RESULT
    GetSecureStoreHash(const std::string& keySystem, uint8_t secureStoreHash[],
        uint32_t secureStoreHashLength) override
    {
        ASSERT(_remoteExt && "This method only works on IAccessorOCDMExt implementations.");
        return _remoteExt->GetSecureStoreHash(keySystem, secureStoreHash,
            secureStoreHashLength);
    }

    void SystemBeingDestructed(OpenCDMSystem* system);

private:
    mutable uint32_t _refCount;
	Core::ProxyType<RPC::InvokeServerType<4, 1> > _engine;
    Core::ProxyType<RPC::CommunicatorClient> _client;
    OCDM::IAccessorOCDM* _remote;
    OCDM::IAccessorOCDMExt* _remoteExt;
    mutable Core::CriticalSection _adminLock;
    mutable Core::Event _signal;
    mutable volatile uint32_t _interested;
    KeyMap _sessionKeys;
    static OpenCDMAccessor* _singleton;
};

struct OpenCDMSession {
private:
    class Sink : public OCDM::ISession::ICallback {
    //private:
    public:
        Sink() = delete;
        Sink(const Sink&) = delete;
        Sink& operator=(const Sink&) = delete;

    public:
        Sink(OpenCDMSession* parent)
            : _parent(*parent)
        {
            ASSERT(parent != nullptr);
        }
        virtual ~Sink() {}

    public:
        // Event fired when a key message is successfully created.
        void OnKeyMessage(const uint8_t* keyMessage, //__in_bcount(f_cbKeyMessage)
            const uint16_t keyLength, //__in
            const std::string& URL) override
        {
            _parent.OnKeyMessage(
                std::string(reinterpret_cast<const char*>(keyMessage), keyLength),
                URL);
        }

        void OnError(const int16_t error, const OCDM::OCDM_RESULT sysError, const std::string& errorMessage) override
        {
            _parent.OnError(error, sysError, errorMessage);
        }

        // Event fired on key status update
        void OnKeyStatusUpdate(const uint8_t keyID[], const uint8_t keyIDLength,const OCDM::ISession::KeyStatus keyMessage) override
        {
            _parent.OnKeyStatusUpdate(keyID, keyIDLength, keyMessage);
        }

        void OnKeyStatusesUpdated() const override
        {
            _parent.OnKeyStatusesUpdated();
        }

        BEGIN_INTERFACE_MAP(Sink)
        INTERFACE_ENTRY(OCDM::ISession::ICallback)
        END_INTERFACE_MAP

    private:
        OpenCDMSession& _parent;
    };

    class DataExchange : public OCDM::DataExchange {
    private:
        DataExchange() = delete;
        DataExchange(const DataExchange&) = delete;
        DataExchange& operator=(DataExchange&) = delete;

    public:
        DataExchange(const string& bufferName)
            : OCDM::DataExchange(bufferName)
            , _busy(false)
        {

            TRACE_L1("Constructing buffer client side: %p - %s", this,
                bufferName.c_str());
        }
        virtual ~DataExchange()
        {
            if (_busy == true) {
                TRACE_L1("Destructed a DataExchange while still in progress. %p", this);
            }
            TRACE_L1("Destructing buffer client side: %p - %s", this,
                OCDM::DataExchange::Name().c_str());
        }



    public:
        uint32_t Decrypt(uint8_t* encryptedData, uint32_t encryptedDataLength,
            const uint8_t* ivData, uint16_t ivDataLength,
            const uint8_t* keyId, uint16_t keyIdLength,
            uint32_t initWithLast15 /* = 0 */)
        {
            int ret = 0;

            // This works, because we know that the Audio and the Video streams are
            // fed from
            // the same process, so they will use the same critial section and thus
            // will
            // not interfere with each-other. If Audio and video will be located into
            // two
            // different processes, start using the administartion space to share a
            // lock.
            _systemLock.Lock();

            _busy = true;

            if (RequestProduce(WPEFramework::Core::infinite) == WPEFramework::Core::ERROR_NONE) {

                SetIV(static_cast<uint8_t>(ivDataLength), ivData);
                SetSubSampleData(0, nullptr);
                KeyId(static_cast<uint8_t>(keyIdLength), keyId);
                InitWithLast15(initWithLast15);
                Write(encryptedDataLength, encryptedData);

                // This will trigger the OpenCDMIServer to decrypt this memory...
                Produced();

                // Now we should wait till it is decrypted, that happens if the
                // Producer, can run again.
                if (RequestProduce(WPEFramework::Core::infinite) == WPEFramework::Core::ERROR_NONE) {

                    // For nowe we just copy the clear data..
                    Read(encryptedDataLength, encryptedData);

                    // Get the status of the last decrypt.
                    ret = Status();

                    // And free the lock, for the next production Scenario..
                    Consumed();
                }
            }

            _busy = false;

            _systemLock.Unlock();

            return (ret);
        }

    private:
        bool _busy;
    };

public:
    OpenCDMSession(const OpenCDMSession&) = delete;
    OpenCDMSession& operator= (const OpenCDMSession&) = delete;
    OpenCDMSession() = delete;

    OpenCDMSession(OpenCDMSystem* system,
        const string& initDataType,
        const uint8_t* pbInitData, const uint16_t cbInitData,
        const uint8_t* pbCustomData,
        const uint16_t cbCustomData,
        const LicenseType licenseType,
        OpenCDMSessionCallbacks* callbacks,
        void* userData)
        : _sessionId()
        , _decryptSession(nullptr)
        , _session(nullptr)
        , _sessionExt(nullptr)
        , _refCount(1)
        , _sink(this)
        , _URL()
        , _callback(callbacks)
        , _userData(userData)
        , _keyStatuses()
        , _error()
        , _errorCode(~0)
        , _sysError(OCDM::OCDM_RESULT::OCDM_SUCCESS)
        , _system(system)
    {
        OpenCDMAccessor* accessor = OpenCDMAccessor::Instance();
        std::string bufferId;
        OCDM::ISession* realSession = nullptr;

        accessor->CreateSession(system->keySystem(), licenseType, initDataType, pbInitData,
            cbInitData, pbCustomData, cbCustomData, &_sink,
            _sessionId, realSession);

        if (realSession == nullptr) {
            TRACE_L1("Creating a Session failed. %d", __LINE__);
        } else {
            Session(realSession);
            realSession->Release();
            accessor->AddSession(this);
        }
    }

    virtual ~OpenCDMSession()
    {
        OpenCDMAccessor* system = OpenCDMAccessor::Instance();

        system->RemoveSession(_sessionId);

        if (IsValid()) {
           _session->Revoke(&_sink);
        }

        if (_session != nullptr) {
            Session(nullptr);
        }

        TRACE_L1("Destructed the Session Client side: %p", this);
    }

public:
    void AddRef() { Core::InterlockedIncrement(_refCount); }
    bool Release()
    {
        if (Core::InterlockedDecrement(_refCount) == 0) {

            delete this;

            return (true);
        }
        return (false);
    }
    inline const string& SessionId() const { return (_sessionId); }
    inline const string& BufferId() const
    {
        static string EmptyString;

        return (_decryptSession != nullptr ? _decryptSession->Name() : EmptyString);
    }
    inline bool IsValid() const { return (_session != nullptr); }
    inline OCDM::ISession::KeyStatus Status(const uint8_t keyIDLength, const uint8_t keyId[]) const
    {
        std::string key(reinterpret_cast<const char*>(keyId), keyIDLength);

        std::map<std::string, OCDM::ISession::KeyStatus>::const_iterator index = _keyStatuses.find(key);
        if (_system->isPlayready() && (index == _keyStatuses.end() || index->second == OCDM::ISession::StatusPending)) {
            index = FindUsingSwappedEndianess(keyIDLength, keyId);
        }
        return index != _keyStatuses.end() ? index->second : OCDM::ISession::StatusPending;
    }
    inline bool HasKeyId(const uint8_t keyIDLength, const uint8_t keyID[]) const
    {
        std::string key(reinterpret_cast<const char*>(keyID), keyIDLength);

        std::map<std::string, OCDM::ISession::KeyStatus>::const_iterator index =  _keyStatuses.find(key); 
        if (index == _keyStatuses.end() && _system->isPlayready()) {
            index = FindUsingSwappedEndianess(keyIDLength, keyID);
        }

        return (index != _keyStatuses.end());
    }
    inline void Close()
    {
        ASSERT(_session != nullptr);

        _session->Close();
    }
    inline int Remove()
    {

        ASSERT(_session != nullptr);

        return (_session->Remove() == 0);
    }
    inline int Load()
    {

        ASSERT(_session != nullptr);

        return (_session->Load() == 0);
    }
    inline void Update(const uint8_t* pbResponse, const uint16_t cbResponse)
    {

        ASSERT(_session != nullptr);

        _session->Update(pbResponse, cbResponse);
    }
    uint32_t Decrypt(uint8_t* encryptedData, const uint32_t encryptedDataLength,
        const uint8_t* ivData, uint16_t ivDataLength,
        const uint8_t* keyId, const uint16_t keyIdLength,
        uint32_t initWithLast15)
    {
        uint32_t result = OpenCDMError::ERROR_INVALID_DECRYPT_BUFFER;
        if (_decryptSession != nullptr) {
            result = _decryptSession->Decrypt(encryptedData, encryptedDataLength, ivData,
                ivDataLength, keyId, keyIdLength,
                initWithLast15);
            if(result)
            {
                TRACE_L1("Decrypt() failed with return code: %x", result);
                result = OpenCDMError::ERROR_UNKNOWN;
            }
        }
        return (result);
    }

    uint32_t SessionIdExt() const
    {
        ASSERT(_sessionExt && "This method only works on OCDM::ISessionExt implementations.");
        return _sessionExt->SessionIdExt();
    }

    OCDM::OCDM_RESULT SetDrmHeader(const uint8_t drmHeader[],
        uint32_t drmHeaderLength)
    {
        ASSERT(_sessionExt && "This method only works on OCDM::ISessionExt implementations.");
        return _sessionExt->SetDrmHeader(drmHeader, drmHeaderLength);
    }

    OCDM::OCDM_RESULT GetChallengeDataExt(uint8_t* challenge,
        uint32_t& challengeSize,
        uint32_t isLDL)
    {
        ASSERT(_sessionExt && "This method only works on OCDM::ISessionExt implementations.");
        return _sessionExt->GetChallengeDataExt(challenge, challengeSize, isLDL);
    }

    OCDM::OCDM_RESULT CancelChallengeDataExt()
    {
        ASSERT(_sessionExt && "This method only works on OCDM::ISessionExt implementations.");
        return _sessionExt->CancelChallengeDataExt();
    }

    OCDM::OCDM_RESULT StoreLicenseData(const uint8_t licenseData[],
        uint32_t licenseDataSize,
        uint8_t* secureStopId)
    {
        ASSERT(_sessionExt && "This method only works on OCDM::ISessionExt implementations.");
        return _sessionExt->StoreLicenseData(licenseData, licenseDataSize,
            secureStopId);
    }

    OCDM::OCDM_RESULT SelectKeyId(const uint8_t keyLength, const uint8_t keyId[])
    {
        ASSERT(_sessionExt && "This method only works on OCDM::ISessionExt implementations.");
        return _sessionExt->SelectKeyId(keyLength, keyId);
    }

    OCDM::OCDM_RESULT CleanDecryptContext()
    {
        ASSERT(_sessionExt && "This method only works on OCDM::ISessionExt implementations.");
        return _sessionExt->CleanDecryptContext();
    }

public:
    inline uint32_t Error() const
    {
        return (_errorCode);
    }
    inline uint32_t Error(const uint8_t keyId[], uint8_t length) const
    {
        return (_sysError);
    }

    bool BelongsTo(OpenCDMSystem* system) { return system == _system; }

protected:
    void Session(OCDM::ISession* session)
    {
        ASSERT((_session == nullptr) ^ (session == nullptr));

        if (session == nullptr) {

            ASSERT (_session != nullptr);
            ASSERT (_decryptSession != nullptr);

            _session->Release();

            delete _decryptSession;
            _decryptSession = nullptr;

            if (_sessionExt != nullptr) {
                _sessionExt->Release();
                _sessionExt = nullptr;
            }
        }

        _session = session;

        if (session != nullptr) {

            ASSERT (_decryptSession == nullptr);

            _session->AddRef();
            _decryptSession = new DataExchange(_session->BufferId());
            _sessionExt = _session->QueryInterface<OCDM::ISessionExt>();
        }
    }
   // Event fired when a key message is successfully created.
    void OnKeyMessage(const std::string& keyMessage, const std::string& URL)
    {
        _URL = URL;
        TRACE_L1("Received URL: [%s]", _URL.c_str());

        if (_callback != nullptr && _callback->process_challenge_callback != nullptr)
            _callback->process_challenge_callback(this, _userData, _URL.c_str(), reinterpret_cast<const uint8_t*>(keyMessage.c_str()), static_cast<uint16_t>(keyMessage.length()));
    }

    // Event fired when MediaKeySession encounters an error.
    void OnError(const int16_t error, const OCDM::OCDM_RESULT sysError,
        const std::string& errorMessage)
    {
        _errorCode = error;
        _sysError = sysError;

        if (_callback != nullptr && _callback->error_message_callback != nullptr) {
            _callback->error_message_callback(this, _userData, errorMessage.c_str());
        }
    }

    // Event fired on key status update
    void OnKeyStatusUpdate(const uint8_t keyID[], const uint8_t keyIDLength, const OCDM::ISession::KeyStatus status)
    {   
        std::string keyId(reinterpret_cast<const char*>(keyID), keyIDLength);
        _keyStatuses[keyId] = status;

        if ((_callback != nullptr) && (_callback->key_update_callback != nullptr) && (status != OCDM::ISession::StatusPending)) {
            _callback->key_update_callback(this, _userData, keyID, keyIDLength);
        } 
    }

    void OnKeyStatusesUpdated() const
    {
        if (_callback->keys_updated_callback)
            _callback->keys_updated_callback(this, _userData);
    }

protected:
    std::string _sessionId;
    DataExchange* _decryptSession;

private:
    using KeyStatusesMap = std::map<std::string, OCDM::ISession::KeyStatus>;

    KeyStatusesMap::const_iterator FindUsingSwappedEndianess(const uint8_t keyIDLength, const uint8_t keyID[]) const
    {
        ASSERT(keyIDLength == 16 && _system->isPlayready());
        uint8_t keyWithSwappedEndianess[16];
        keyWithSwappedEndianess[0] = keyID[3];
        keyWithSwappedEndianess[1] = keyID[2];
        keyWithSwappedEndianess[2] = keyID[1];
        keyWithSwappedEndianess[3] = keyID[0];
        keyWithSwappedEndianess[4] = keyID[5];
        keyWithSwappedEndianess[5] = keyID[4];
        keyWithSwappedEndianess[6] = keyID[7];
        keyWithSwappedEndianess[7] = keyID[6];
        memcpy(&keyWithSwappedEndianess[8], &keyID[8], 8);
        std::string key(reinterpret_cast<const char*>(keyWithSwappedEndianess), keyIDLength);
        return _keyStatuses.find(key);
    }

    OCDM::ISession* _session;
    OCDM::ISessionExt* _sessionExt;
    uint32_t _refCount;
    WPEFramework::Core::Sink<Sink> _sink;
    std::string _URL;
    OpenCDMSessionCallbacks* _callback;
    void* _userData; 
    KeyStatusesMap _keyStatuses;
    std::string _error;
    uint32_t _errorCode;
    OCDM::OCDM_RESULT _sysError;
    OpenCDMSystem* _system;
};
<|MERGE_RESOLUTION|>--- conflicted
+++ resolved
@@ -202,69 +202,7 @@
     bool WaitForKey(const uint8_t keyLength, const uint8_t keyId[],
         const uint32_t waitTime,
         const OCDM::ISession::KeyStatus status,
-<<<<<<< HEAD
-        std::string& sessionId) const
-    {
-        bool result = false;
-        KeyId paramKey(keyId, keyLength);
-        uint64_t timeOut(Core::Time::Now().Add(waitTime).Ticks());
-
-        do {
-            _adminLock.Lock();
-
-            KeyMap::const_iterator session(_sessionKeys.begin());
-            const KeyList* container = nullptr;
-            KeyList::const_iterator index;
-
-            while ((container == nullptr) && (session != _sessionKeys.end())) {
-                index = session->second.begin();
-
-                while ((index != session->second.end()) && (*index != paramKey)) {
-                    index++;
-                }
-
-                if (index != session->second.end()) {
-                    container = &(session->second);
-                } else {
-                    session++;
-                }
-            }
-
-            if ((container != nullptr) && (index != container->end())) {
-                result = (index->Status() == status);
-            }
-
-            if (result == false) {
-                _interested++;
-
-                _adminLock.Unlock();
-
-                if ((container != nullptr) && (index != container->end())) {
-                    TRACE_L1("Waiting for KeyId: %s, current: %d",
-                        paramKey.ToString().c_str(), index->Status());
-                } else {
-                    TRACE_L1("Waiting for KeyId: %s, current: <Not Found>",
-                        paramKey.ToString().c_str());
-                }
-
-                uint64_t now(Core::Time::Now().Ticks());
-
-                if (now < timeOut) {
-                    _signal.Lock(static_cast<uint32_t>((timeOut - now) / Core::Time::TicksPerMillisecond));
-                }
-
-                Core::InterlockedDecrement(_interested);
-            } else {
-                sessionId = session->first;
-                _adminLock.Unlock();
-            }
-        } while ((result == false) && (timeOut > Core::Time::Now().Ticks()));
-
-        return (result);
-    }
-=======
         std::string& sessionId, OpenCDMSystem* system = nullptr) const;
->>>>>>> 508c4051
 
 public:
     virtual void AddRef() const override
