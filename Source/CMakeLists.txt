include(config)

option(CORE
        "Include the core library." ON)
option(CRYPTALGO
        "Include the encyption algorithm library." ON)
option(BLUETOOTH
        "Include the bluetooth library." OFF)
option(BROADCAST
        "Include the broadcasting library." OFF)
option(WEBSOCKET
        "Include the websocket library." OFF)
option(PROTOCOLS
        "Include the protocols library." ON)
option(TRACING
        "Include the tracing library." ON)
option(PROFILER
        "Include the profiler library." OFF)
option(COM
        "Include the COM library." OFF)
option(PROTOCOLS
        "Include Protocols lib." ON)
option(CDMI
        "Include OpenCDM interface." OFF)
option(PROCESS
        "Include the COM hosting process executable." ON)
option(PROXY_STUB
        "Include proxy/stubs." ON)
option(PLUGINS
        "Include plugins library." ON)
option(INTERFACES
        "Include interfaces library." ON)
option(EXECUTABLE
        "Include the hosting executable." ON)
option(VIRTUALINPUT
        "Include VirtualInput for external applications." OFF)
option(COMPOSITORCLIENT
        "Include a graphics backend abstraction for external applications." OFF)
option(GSTREAMERCLIENT
        "Include a gstreamer sink abstraction for external applications." OFF)
option(JSONRPC
        "Include JSONRPC C++ utility library for external applications." ON)
option(PROCESSCONTAINERS
        "Include containerization in the build." OFF)
option(TEST_APPS
        "Include test applications." OFF)
option(UNIT_TESTS
        "Include unit tests (new gtest based)." OFF)
option(TEST_MEASUREMENTS
        "Include code coverage measurments." OFF)
option(STUB_HARDWARE
        "Use hardware stubs for unittests)." OFF)
option(BUILD_TYPE
        "How do you want to build it, Production, Release or Debug" Production)

set(EXTERN_EVENTS ${EXTERN_EVENTS} CACHE INTERNAL
        "List of events assumed to be provided by other plugins.")
string(REPLACE " " ";" EXTERN_EVENT_LIST "${EXTERN_EVENTS}")
message("-- Assuming external events: ${EXTERN_EVENT_LIST}")

#FIXME: We shouldn't touch cflags...
if(TEST_MEASUREMENTS)
    set(CMAKE_CXX_FLAGS "${CMAKE_CXX_FLAGS} -fprofile-arcs -ftest-coverage")
    set(CMAKE_EXE_LINKER_FLAGS -lgcov)
endif ()

if(CORE)
    add_subdirectory(core)
endif()

if(CRYPTALGO)
    add_subdirectory(cryptalgo)
endif()

if(PROCESSCONTAINERS)
    add_subdirectory(processcontainers)
endif()

if(BROADCAST)
    add_subdirectory(broadcast)
endif()

if(PROVISIONPROXY)
    add_subdirectory(provisionproxy)
endif()

if(CDMI)
    add_subdirectory(ocdm)
endif()

if(WEBSOCKET)
    add_subdirectory(websocket)
endif()

if(TRACING)
    add_subdirectory(tracing)
endif()

if(BLUETOOTH)
    add_subdirectory(bluetooth)
endif()

if(PROFILER)
    message(FATAL_ERROR "PROFILER option does not exist?")
    set(PROFILER_INCLUDE_DIR "${ROOT}/Source/profiler")
    add_subdirectory(profiler)
endif()

if(COM)
    add_subdirectory(com)
endif()

if(PROTOCOLS)
    add_subdirectory(protocols)
endif()

<<<<<<< HEAD
if(PROCESS)
    add_subdirectory(WPEProcess)
endif()

    add_subdirectory(memoryoverview)

    add_subdirectory(WPEMemoryOverview)

=======
>>>>>>> 7d1ba607
if(PROXY_STUB)
    add_subdirectory(proxystubs)
endif()

if(PLUGINS)
    add_subdirectory(plugins)
endif()

if(INTERFACES)
    add_subdirectory(interfaces)
endif()

if(VIRTUALINPUT)
    add_subdirectory(virtualinput)
endif()

if(JSONRPC)
    add_subdirectory(jsonrpc)
endif()

if(COMPOSITORCLIENT)
    add_subdirectory(compositorclient)
endif()

if(GSTREAMERCLIENT)
    add_subdirectory(gstreamerclient)
endif()

if(PROCESS)
    add_subdirectory(WPEProcess)
endif()

if(EXECUTABLE)
    add_subdirectory(WPEFramework)
endif()

install(DIRECTORY ${CMAKE_SOURCE_DIR}/cmake
        DESTINATION include/${NAMESPACE})<|MERGE_RESOLUTION|>--- conflicted
+++ resolved
@@ -114,17 +114,14 @@
     add_subdirectory(protocols)
 endif()
 
-<<<<<<< HEAD
 if(PROCESS)
     add_subdirectory(WPEProcess)
 endif()
 
-    add_subdirectory(memoryoverview)
+add_subdirectory(memoryoverview)
 
-    add_subdirectory(WPEMemoryOverview)
+add_subdirectory(WPEMemoryOverview)
 
-=======
->>>>>>> 7d1ba607
 if(PROXY_STUB)
     add_subdirectory(proxystubs)
 endif()
