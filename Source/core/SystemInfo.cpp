/*
 * If not stated otherwise in this file or this component's LICENSE file the
 * following copyright and licenses apply:
 *
 * Copyright 2020 RDK Management
 *
 * Licensed under the Apache License, Version 2.0 (the "License");
 * you may not use this file except in compliance with the License.
 * You may obtain a copy of the License at
 *
 * http://www.apache.org/licenses/LICENSE-2.0
 *
 * Unless required by applicable law or agreed to in writing, software
 * distributed under the License is distributed on an "AS IS" BASIS,
 * WITHOUT WARRANTIES OR CONDITIONS OF ANY KIND, either express or implied.
 * See the License for the specific language governing permissions and
 * limitations under the License.
 */

#include "SystemInfo.h"
#include "FileSystem.h"
#include "NetworkInfo.h"
#include "NodeId.h"
#include "Number.h"
#include "Serialization.h"
#include "Sync.h"
#include "Trace.h"

#include <cstdio>
#include <ctime>
#include <fstream>

#ifdef __APPLE__
#import <mach/host_info.h>
#import <mach/mach_host.h>
#include <sys/sysctl.h>
#elif defined(__LINUX__)
#include <cinttypes>
#include <cstdint>
#include <sys/sysinfo.h>
#endif

namespace WPEFramework {
namespace Core {

    /* static */ SystemInfo SystemInfo::_systemInfo;

    static string ConstructUniqueId(
        const TCHAR DeviceId[],
        const uint8_t DeviceIdLength,
        const TCHAR SystemPrefix[],
        const uint8_t SystemPrefixLength,
        const uint8_t KeyLength)
    {
#ifdef __WINDOWS__
        TCHAR* buffer = reinterpret_cast<TCHAR*>(ALLOCA(KeyLength + 1));
#else
        TCHAR buffer[KeyLength + 1];
        buffer[0] = '\0';
#endif

        if (KeyLength == UINT8_MAX) {
            ::memcpy(buffer, SystemPrefix, SystemPrefixLength);

            ::memcpy(&buffer[SystemPrefixLength], DeviceId, DeviceIdLength);

            buffer[DeviceIdLength + SystemPrefixLength] = '\0';
        } else {
            ASSERT(KeyLength > SystemPrefixLength);

            if (KeyLength > SystemPrefixLength) {
                ::memcpy(buffer, SystemPrefix, SystemPrefixLength);

                if (KeyLength < (DeviceIdLength + SystemPrefixLength)) {
                    TRACE_L1("Losing uniqueness because the id is truncated from %d to the first %d chars of your given id!",
                        DeviceIdLength, (KeyLength - SystemPrefixLength))
                    ::memcpy(&buffer[SystemPrefixLength], DeviceId, KeyLength - SystemPrefixLength);
                } else {
                    if (KeyLength > (DeviceIdLength + SystemPrefixLength)) {
                        ::memset(&buffer[SystemPrefixLength], '0', KeyLength - (DeviceIdLength + SystemPrefixLength));
                    }

                    ::memcpy(&buffer[SystemPrefixLength + (KeyLength - (DeviceIdLength + SystemPrefixLength))],
                        DeviceId, DeviceIdLength);
                }

                buffer[KeyLength] = '\0';
            } else {
                buffer[0] = '\0';
            }
        }

        return (buffer);
    }

    static string ConstructHostname()
    {
        TCHAR buffer[128];

        gethostname(buffer, sizeof(buffer) - 1);

        return (buffer);
    }

#ifdef SYSTEM_PREFIX
    static const TCHAR _systemPrefix[] = _T(EXPAND_AND_QUOTE(SYSTEM_PREFIX));
#else
    static const TCHAR _systemPrefix[] = _T("WPE");
#endif

    // Use MAC address and let the framework handle the OTP ID.
    const uint8_t* SystemInfo::RawDeviceId() const
    {
        static uint8_t* MACAddress = nullptr;
        static uint8_t MACAddressBuffer[7];

        if (MACAddress == nullptr) {
            bool valid = false;
            Core::AdapterIterator adapters;

            while ((adapters.Next() == true) && (valid == false)) {
                uint8_t check = 1;
                adapters.MACAddress(&MACAddressBuffer[1], 6);
                while ((check <= 4) && (MACAddressBuffer[check] == 0)) {
                    check++;
                }
                valid = (check <= 4);
            }

            MACAddressBuffer[0] = 6;

            MACAddress = &MACAddressBuffer[0];
        }

        return MACAddress;
    }

    string SystemInfo::Id(const uint8_t RawDeviceId[], const uint8_t KeyLength)
    {
        string id;

        ToString(&RawDeviceId[1], RawDeviceId[0], false, id);

        return (ConstructUniqueId(id.c_str(), static_cast<uint8_t>(id.size()),
            _systemPrefix, sizeof(_systemPrefix) - 1,
            KeyLength));
    }

    SystemInfo::SystemInfo()
        : m_HostName(ConstructHostname())
        , m_lastUpdateCpuStats(0)
    {
#ifdef __LINUX__
#ifdef __APPLE__
        m_uptime = 0;
        m_totalram = 0;
        m_pageSize = 0;
        m_freeram = 0;
        m_prevCpuSystemTicks = 0;
        m_prevCpuUserTicks = 0;
        m_prevCpuIdleTicks = 0;
#else
        struct sysinfo info;
        sysinfo(&info);

        m_uptime = info.uptime;
        m_totalram = info.totalram;
        m_pageSize = static_cast<uint32_t>(sysconf(_SC_PAGESIZE));
        m_freeram = info.freeram;
#endif
#endif

        UpdateCpuStats();
    }

    SystemInfo::~SystemInfo()
    {
    }

    SystemInfo::MemorySnapshot::MemorySnapshot() {
        std::ifstream file("/proc/meminfo", std::ifstream::in);
        std::string line;
        while( std::getline(file, line).eof() == false && file.good() == true ) {
            std::stringstream stream(line);
            std::string key;
            stream >> key;
            if( key == "MemTotal:" ) {
                stream >> _total; 
            } else if( key == "MemFree:" ) {
                stream >> _free; 
            } else if( key == "MemAvailable:" ) {
                stream >> _available; 
            } else if( key == "Cached:" ) {
                stream >> _cached; 
            } else if( key == "SwapTotal:" ) {
                stream >> _swapTotal; 
            } else if( key == "SwapFree:" ) {
                stream >> _swapFree; 
            } else if( key == "SwapCached:" ) {
                stream >> _swapCached; 
            } 
        }
        file.close();
    }

    void SystemInfo::UpdateCpuStats() const
    {
#ifdef __APPLE__
        processor_cpu_load_info_t cpuLoad;
        mach_msg_type_number_t processorMsgCount;
        natural_t processorCount;

        uint64_t totalSystemTime = 0, totalUserTime = 0, totalIdleTime = 0;
        uint64_t tempTotalSystemTime = 0, tempTotalUserTime = 0, temoTotalIdleTime = 0;

        kern_return_t err = host_processor_info(mach_host_self(), PROCESSOR_CPU_LOAD_INFO, &processorCount, (processor_info_array_t*)&cpuLoad, &processorMsgCount);
        if (err == KERN_SUCCESS) {
            for (natural_t i = 0; i < processorCount; i++) {
                tempTotalSystemTime += cpuLoad[i].cpu_ticks[CPU_STATE_SYSTEM];
                tempTotalUserTime += cpuLoad[i].cpu_ticks[CPU_STATE_USER] + cpuLoad[i].cpu_ticks[CPU_STATE_NICE];
                temoTotalIdleTime += cpuLoad[i].cpu_ticks[CPU_STATE_IDLE];
            }
        } else {
            TRACE_L1("host_processor_info call failed [%d]", __LINE__);
        }
        totalSystemTime = tempTotalSystemTime - m_prevCpuSystemTicks;
        totalUserTime = tempTotalUserTime - m_prevCpuUserTicks;
        totalIdleTime = temoTotalIdleTime - m_prevCpuIdleTicks;

        m_prevCpuSystemTicks = tempTotalSystemTime;
        m_prevCpuUserTicks = tempTotalUserTime;
        m_prevCpuIdleTicks = temoTotalIdleTime;

        m_cpuload = ((totalSystemTime + totalUserTime) * 100) / (totalSystemTime + totalUserTime + totalIdleTime);
#elif defined(__LINUX__)

        static uint64_t previousTickCount, previousIdleTime;

        // Update once a second to limit file system reads.
        if (difftime(time(nullptr), m_lastUpdateCpuStats) >= RefreshInterval) {
            FILE* input = fopen(_T("/proc/stat"), _T("r"));

            ASSERT(input && "ERROR: Unable to open /proc/stat");

            // First line of /proc/stat contains the overall CPU information
            uint64_t CpuFields[4];

            int numFields = fscanf(input, _T("cpu %llu %llu %llu %llu"),
                &CpuFields[0], &CpuFields[1],
                &CpuFields[2], &CpuFields[3]);

            fclose(input);

            ASSERT((numFields >= 4) && "ERROR: Read invalid CPU information.");

            uint64_t CurrentIdleTime = CpuFields[3]; // 3 is index of idle ticks time
            uint64_t CurrentTickCount = 0L;

            for (int i = 0; i < numFields && i < 10; ++i) {
                CurrentTickCount += CpuFields[i];
            }
            uint64_t DeltaTickCount = CurrentTickCount - previousTickCount;
            uint64_t DeltaIdleTime = CurrentIdleTime - previousIdleTime;

<<<<<<< HEAD
            SystemInfo::m_cpuload = ((DeltaTickCount - DeltaIdleTime) * 100) / DeltaTickCount;
            SystemInfo::m_jiffies = CurrentTickCount;
=======
            if (DeltaTickCount == 0)
                SystemInfo::m_cpuload = 0;
            else
                SystemInfo::m_cpuload = ((DeltaTickCount - DeltaIdleTime) * 100) / DeltaTickCount;
>>>>>>> 022e1a67

            // Store current tick statistics for next cycle
            previousTickCount = CurrentTickCount;
            previousIdleTime = CurrentIdleTime;

            // Store last update time value
            time(&m_lastUpdateCpuStats);
        }

#endif
    }

#if defined(__LINUX__) && !defined(__APPLE__)


    // Copyright (c) 2001-2006, NLnet Labs. All rights reserved.
    // Licensed under the BSD-3 License
 

    // GMT specific version of mktime(), taken from BSD source code
    /* Number of days per month (except for February in leap years). */
    static const int monoff[] = {
        0, 31, 59, 90, 120, 151, 181, 212, 243, 273, 304, 334
    };

    static int is_leap_year(int year)
    {
        return year % 4 == 0 && (year % 100 != 0 || year % 400 == 0);
    }

    static int leap_days(int y1, int y2)
    {
        --y1;
        --y2;
        return (y2 / 4 - y1 / 4) - (y2 / 100 - y1 / 100) + (y2 / 400 - y1 / 400);
    }
   /*
    * Code adapted from Python 2.4.1 sources (Lib/calendar.py).
    */
    static time_t mktimegm(const struct tm* tm)
    {
        int year;
        time_t days;
        time_t hours;
        time_t minutes;
        time_t seconds;

        year = 1900 + tm->tm_year;
        days = 365 * (year - 1970) + leap_days(1970, year);
        days += monoff[tm->tm_mon];

        if (tm->tm_mon > 1 && is_leap_year(year))
            ++days;
        days += tm->tm_mday - 1;

        hours = days * 24 + tm->tm_hour;
        minutes = hours * 60 + tm->tm_min;
        seconds = minutes * 60 + tm->tm_sec;

        return seconds;
    }

#endif

    void SystemInfo::UpdateRealtimeInfo()
    {

#if defined(__APPLE__)
        vm_statistics_data_t vmstat;
        struct timeval time;
        int mib[2];
        size_t length;
        length = sizeof(m_totalram);

        mib[0] = CTL_HW;
        mib[1] = HW_MEMSIZE;
        sysctl(mib, 2, &m_totalram, &length, nullptr, 0);

        mib[0] = CTL_KERN;
        mib[1] = KERN_BOOTTIME;
        length = sizeof(time);
        sysctl(mib, 2, &time, &length, nullptr, 0);

        m_uptime = (Core::Time::Now().Ticks() - Core::Time(time).Ticks()) / (Core::Time::TicksPerMillisecond * 1000);

        mach_msg_type_number_t count = HOST_VM_INFO_COUNT;
        if (host_statistics(mach_host_self(), HOST_VM_INFO, (host_info_t)&vmstat, &count) != KERN_SUCCESS) {
            TRACE_L1("vm_stat call failed [%d]", __LINE__);
        }
        m_freeram = vmstat.free_count * 4096;
#elif defined(__LINUX__)
        struct sysinfo info;
        sysinfo(&info);

        m_uptime = info.uptime;
        m_freeram = info.freeram;
        m_totalram = info.totalram;
#endif
    }

    void SystemInfo::SetTime(const Time& time)
    {
#ifdef __WINDOWS__
        ::SetSystemTime(&(time.Handle()));

#elif defined(__APPLE__)
        ASSERT("Time not set");
#else

        struct tm setTime;

        ::memcpy(&setTime, &(time.Handle()), sizeof(setTime));

        time_t value = mktimegm(&setTime);

#if defined(__GNU_LIBRARY__)
  #if (__GLIBC__ >= 2) && (__GLIBC_MINOR__ > 30)
        timespec ts = {};
        ts.tv_sec = value;
        if (clock_settime(CLOCK_REALTIME, &ts) != 0){
  #else
        if (stime(&value) != 0) {
  #endif
#else
        if (stime(&value) != 0) {
#endif
            TRACE_L1("Failed to set system time [%d]", errno);
        } else {
            TRACE_L1("System time updated [%d]", errno);
        }
#endif
    }

    /* static */ bool SystemInfo::GetEnvironment(const string& name, string& value)
    {
#ifdef __LINUX__
        TCHAR* text = ::getenv(name.c_str());

        if (text != nullptr) {
            value = text;
        } else {
            value.clear();
        }

        return (text != nullptr);
#else
        TCHAR buffer[1024];
        DWORD bytes = GetEnvironmentVariable(name.c_str(), buffer, sizeof(buffer));

        value = string(buffer, bytes);

        return (bytes > 0);
#endif
    }

    /* static */ bool SystemInfo::SetEnvironment(const string& name, const TCHAR* value, const bool forced)
    {
#ifdef __LINUX__
        if ((forced == true) || (::getenv(name.c_str()) == nullptr)) {
            if (value != nullptr) {
                return (::setenv(name.c_str(), value, 1) == 0);
            } else {
                return (::unsetenv(name.c_str()));
            }
        }
#else
        if ((forced == true) || (GetEnvironmentVariable(name.c_str(), nullptr, 0) == 0)) {
            // https://msdn.microsoft.com/en-us/library/windows/desktop/ms686206(v=vs.85).aspx
            SetEnvironmentVariable(name.c_str(), value);
            return (true);
        }
#endif
        return (false);
    }

    /* static */ bool SystemInfo::SetEnvironment(const string& name, const string& value, const bool forced)
    {
        return SetEnvironment(name, value.c_str(), forced);
    }

#ifdef __WINDOWS__
    /* static */ SystemInfo& SystemInfo::Instance()
    {
        return (_systemInfo);
    }
#endif

    namespace System {

        extern "C" {

        uint32_t Reboot()
        {
            uint32_t result = Core::ERROR_ILLEGAL_STATE;

#ifdef __WINDOWS__

            // What to do on windows ????
            ASSERT(false);

#else

            pid_t pid;

            if ((pid = fork()) == 0) {
                execlp("/sbin/reboot", "/sbin/reboot", nullptr);
                exit(1); // This should never be reached.
            } else if (pid != -1) {
                int32_t status;
                waitpid(pid, &status, 0);
                if (WIFEXITED(status) == false) {
                    // reboot process did not exit sanely
                    result = Core::ERROR_UNAVAILABLE;
                }
                if (WEXITSTATUS(status) != 0) {
                    // reboot process exited with error;
                    // most likely the user lacks the required privileges
                    result = Core::ERROR_PRIVILIGED_REQUEST;
                } else {
                    // The init system is now shutting down the system. It will signals all
                    // programs to terminate by sending SIGTERM, followed by SIGKILL to
                    // programs that didn't terminate gracefully.
                    result = Core::ERROR_NONE;
                }
            }
#endif

            return (result);
        }
        }
    } // Extern "C":: System

} // namespace Core
} // namespace WPEFramework<|MERGE_RESOLUTION|>--- conflicted
+++ resolved
@@ -262,15 +262,12 @@
             uint64_t DeltaTickCount = CurrentTickCount - previousTickCount;
             uint64_t DeltaIdleTime = CurrentIdleTime - previousIdleTime;
 
-<<<<<<< HEAD
-            SystemInfo::m_cpuload = ((DeltaTickCount - DeltaIdleTime) * 100) / DeltaTickCount;
-            SystemInfo::m_jiffies = CurrentTickCount;
-=======
             if (DeltaTickCount == 0)
                 SystemInfo::m_cpuload = 0;
             else
                 SystemInfo::m_cpuload = ((DeltaTickCount - DeltaIdleTime) * 100) / DeltaTickCount;
->>>>>>> 022e1a67
+
+            SystemInfo::m_jiffies = CurrentTickCount;
 
             // Store current tick statistics for next cycle
             previousTickCount = CurrentTickCount;
