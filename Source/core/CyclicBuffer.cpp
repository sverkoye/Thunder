/*
 * If not stated otherwise in this file or this component's LICENSE file the
 * following copyright and licenses apply:
 *
 * Copyright 2020 RDK Management
 *
 * Licensed under the Apache License, Version 2.0 (the "License");
 * you may not use this file except in compliance with the License.
 * You may obtain a copy of the License at
 *
 * http://www.apache.org/licenses/LICENSE-2.0
 *
 * Unless required by applicable law or agreed to in writing, software
 * distributed under the License is distributed on an "AS IS" BASIS,
 * WITHOUT WARRANTIES OR CONDITIONS OF ANY KIND, either express or implied.
 * See the License for the specific language governing permissions and
 * limitations under the License.
 */

#include "CyclicBuffer.h"
#include "ProcessInfo.h"

namespace WPEFramework {
namespace Core {

    CyclicBuffer::CyclicBuffer(const string& fileName, const uint32_t mode, const uint32_t bufferSize, const bool overwrite)
        : _buffer(
              fileName,
<<<<<<< HEAD
              (bufferSize == 0 ? (mode & (~File::CREATE)) : (mode | File::CREATE)),
=======
              (bufferSize > 0 ? (mode | File::CREATE) : (mode & ~File::CREATE) ),
>>>>>>> e11d1636
              (bufferSize == 0 ? 0 : (bufferSize + sizeof(const control))))
        , _realBuffer(&(_buffer.Buffer()[sizeof(struct control)]))
        , _alert(false)
<<<<<<< HEAD
        , _administration(nullptr)
    {
#ifdef __WINDOWS__
        string strippedName(Core::File::PathName(_buffer.Name()) + Core::File::FileName(_buffer.Name()));
        _mutex = CreateSemaphore(nullptr, 1, 1, (strippedName + ".mutex").c_str());
        _signal = CreateSemaphore(nullptr, 0, 0x7FFFFFFF, (strippedName + ".signal").c_str());
        _event = CreateEvent(nullptr, FALSE, FALSE, (strippedName + ".event").c_str());
#endif

        if (_buffer.IsValid() == true) {
            _administration = reinterpret_cast<struct control*>(_buffer.Buffer());
            _realBuffer = (&(_buffer.Buffer()[sizeof(struct control)]));
        }

        if (bufferSize != 0) {

            ASSERT (_buffer.IsValid() == true);

#ifndef __WINDOWS__
            _administration->_signal = PTHREAD_COND_INITIALIZER;
            _administration->_mutex = PTHREAD_MUTEX_INITIALIZER;
#endif

            std::atomic_init(&(_administration->_head), static_cast<uint32_t>(0));
            std::atomic_init(&(_administration->_tail), static_cast<uint32_t>(0));
            std::atomic_init(&(_administration->_agents), static_cast<uint32_t>(0));
            std::atomic_init(&(_administration->_state), static_cast<uint16_t>(state::UNLOCKED /* state::EMPTY */ | (overwrite ? state::OVERWRITE : 0)));
            _administration->_lockPID = 0;
            _administration->_size = (_buffer.Size() - sizeof(struct control));

            _administration->_reserved = 0;
            _administration->_reservedWritten = 0;
#ifndef __WINDOWS__
            std::atomic_init(&(_administration->_reservedPID), static_cast<pid_t>(0));
#else
            std::atomic_init(&(_administration->_reservedPID), static_cast<DWORD>(0));
#endif



            _administration->_tailIndexMask = 1;
            _administration->_roundCountModulo = 1L << 31;
            while (_administration->_tailIndexMask < _administration->_size) {
                _administration->_tailIndexMask = (_administration->_tailIndexMask << 1) + 1;
                _administration->_roundCountModulo = _administration->_roundCountModulo >> 1;
            }
        }
    }

    CyclicBuffer::~CyclicBuffer()
    {
    }

    bool CyclicBuffer::Validate() {
        bool loaded = (_administration != nullptr);

        if (loaded == false)  {
            loaded = _buffer.Load();
            if (loaded == true) {
                _realBuffer = (&(_buffer.Buffer()[sizeof(struct control)]));
                _administration = reinterpret_cast<struct control*>(_buffer.Buffer());
=======
        , _administration(_buffer.IsValid() ? reinterpret_cast<struct control*>(_buffer.Buffer()) : nullptr)
    {
        if (_buffer.IsValid() != true) {
            TRACE_L1("Could not open a CyclicBuffer: %s", fileName.c_str());
		} else {
#ifdef __WINDOWS__
            string strippedName(Core::File::PathName(fileName) + Core::File::FileName(fileName));
            _mutex = CreateSemaphore(nullptr, 1, 1, (strippedName + ".mutex").c_str());
            _signal = CreateSemaphore(nullptr, 0, 0x7FFFFFFF, (strippedName + ".signal").c_str());
            _event = CreateEvent(nullptr, FALSE, FALSE, (strippedName + ".event").c_str());
#else

#endif
            if (bufferSize != 0) {

#ifndef __WINDOWS__
                (_administration)->_signal = PTHREAD_COND_INITIALIZER;
                (_administration)->_mutex = PTHREAD_MUTEX_INITIALIZER;
#endif

                _administration->_head.store(0);
                _administration->_tail.store(0);
                _administration->_agents.store(0);
                _administration->_state.store(state::UNLOCKED /* state::EMPTY */ | (overwrite ? state::OVERWRITE : 0));
                _administration->_lockPID = 0;
                _administration->_size = bufferSize;

                _administration->_reserved = 0;
                _administration->_reservedWritten = 0;
                _administration->_reservedPID = 0;

                _administration->_tailIndexMask = 1;
                _administration->_roundCountModulo = 1L << 31;
                while (_administration->_tailIndexMask < bufferSize) {
                    _administration->_tailIndexMask = (_administration->_tailIndexMask << 1) + 1;
                    _administration->_roundCountModulo = _administration->_roundCountModulo >> 1;
                }
>>>>>>> e11d1636
            }
        }
<<<<<<< HEAD

        return (loaded);
=======
>>>>>>> e11d1636
    }

    CyclicBuffer::CyclicBuffer(const string& fileName, const uint32_t bufferSize, const bool overwrite)
        : CyclicBuffer( fileName, 
                        File::USER_WRITE|File::USER_READ|File::USER_EXECUTE|File::GROUP_READ|File::GROUP_WRITE|File::SHAREABLE,
                        bufferSize,
                        overwrite
                        ) 
    {
    }

    CyclicBuffer::~CyclicBuffer()
    {
    }

    void CyclicBuffer::AdminLock()
    {
#ifdef __POSIX__
        pthread_mutex_lock(&(_administration->_mutex));
#else
#ifdef __DEBUG__
        if (::WaitForSingleObjectEx(_mutex, 2000, FALSE) != WAIT_OBJECT_0) {
            // Seems we did not get the lock within 2S :-(
            ASSERT(false);
        }
#else
        ::WaitForSingleObjectEx(_mutex, INFINITE, FALSE);
#endif
#endif
    }

    // This is in MS...
    uint32_t CyclicBuffer::SignalLock(const uint32_t waitTime)
    {

        uint32_t result = waitTime;

        if (waitTime != Core::infinite) {
#ifdef __POSIX__
            struct timespec structTime;

            clock_gettime(CLOCK_REALTIME, &structTime);

            structTime.tv_nsec += ((waitTime % 1000) * 1000 * 1000); /* remainder, milliseconds to nanoseconds */
            structTime.tv_sec += (waitTime / 1000); // + (structTime.tv_nsec / 1000000000); /* milliseconds to seconds */
            structTime.tv_nsec = structTime.tv_nsec % 1000000000;

            if (pthread_cond_timedwait(&(_administration->_signal), &(_administration->_mutex), &structTime) != 0) {
                struct timespec nowTime;

                clock_gettime(CLOCK_REALTIME, &nowTime);
                if (nowTime.tv_nsec > structTime.tv_nsec) {

                    result = (nowTime.tv_sec - structTime.tv_sec) * 1000 + ((nowTime.tv_nsec - structTime.tv_nsec) / 1000000);
                } else {

                    result = (nowTime.tv_sec - structTime.tv_sec - 1) * 1000 + ((1000000000 - (structTime.tv_nsec - nowTime.tv_nsec)) / 1000000);
                }
                TRACE_L1("End wait. %d\n", result);
            }
#else
            if (::WaitForSingleObjectEx(_signal, waitTime, FALSE) == WAIT_OBJECT_0) {

                // Calculate the time we used, and subtract it from the waitTime.
                result = 100;
            }
#endif

            // We can not wait longer than the set time.
            ASSERT(result <= waitTime);
        } else {
#ifdef __POSIX__
            pthread_cond_wait(&(_administration->_signal), &(_administration->_mutex));
#else
            ::WaitForSingleObjectEx(_signal, INFINITE, FALSE);
#endif
        }
        return (result);
    }

    void CyclicBuffer::AdminUnlock()
    {
#ifdef __POSIX__
        pthread_mutex_unlock(&(_administration->_mutex));
#else
        ReleaseSemaphore(_mutex, 1, nullptr);
#endif
    }
    /* virtual */ void CyclicBuffer::DataAvailable()
    {
    }

    void CyclicBuffer::Reevaluate()
    {

        // See if we need to have some interested actor reevaluate its state..
        if (_administration->_agents.load() > 0) {

#ifdef __POSIX__
            for (int index = _administration->_agents.load(); index != 0; index--) {
                pthread_cond_signal(&(_administration->_signal));
            }
#else
            ReleaseSemaphore(_signal, _administration->_agents.load(), nullptr);
#endif

            // Wait till all waiters have seen the trigger..
            while (_administration->_agents.load() > 0) {
                SleepMs(0);
            }
        }
    }

    inline void CyclicBuffer::Alert()
    {

        // Lock the administrator..
        AdminLock();

        _alert = true;

        Reevaluate();

        AdminUnlock();
    }

    uint32_t CyclicBuffer::Read(uint8_t buffer[], const uint32_t length)
    {
<<<<<<< HEAD
        ASSERT(length <= _administration->_size);
        ASSERT(IsValid() == true);
=======
        ASSERT(length <= _maxSize);
>>>>>>> e11d1636

        bool foundData = false;

        uint32_t result;
        while (!foundData) {
            uint32_t oldTail = _administration->_tail;
            uint32_t head = _administration->_head;
            uint32_t offset = oldTail & _administration->_tailIndexMask;

            result = Used(head, offset);
            if (result == 0) {
                // No data, just return 0.
                return 0;
            }

            Cursor cursor(*this, oldTail, length);
            result = GetReadSize(cursor);

            if ((result == 0) || (result > length)) {
                // No data, or too much, return 0.
                return 0;
            }

            foundData = true;

            uint32_t roundCount = oldTail / (1 + _administration->_tailIndexMask);
            if ((offset + result) < _administration->_size) {
                memcpy(buffer, _realBuffer + offset, result);

                uint32_t newTail = offset + result + roundCount * (1 + _administration->_tailIndexMask);
                if (!_administration->_tail.compare_exchange_weak(oldTail, newTail)) {
                    foundData = false;
                }
            } else {
                uint32_t part1(_administration->_size - offset);
                uint32_t part2(result - part1);

                memcpy(buffer, _realBuffer + offset, part1);
                memcpy(buffer + part1, _realBuffer, part2);

                // Add one round, but prevent overflow.
                roundCount = (roundCount + 1) % _administration->_roundCountModulo;
                uint32_t newTail = part2 + roundCount * (1 + _administration->_tailIndexMask);
                if (!_administration->_tail.compare_exchange_weak(oldTail, newTail)) {
                    foundData = false;
                }
            }
        }

        return (result);
    }

    uint32_t CyclicBuffer::Write(const uint8_t buffer[], const uint32_t length)
    {
<<<<<<< HEAD
        ASSERT(length < _administration->_size);
        ASSERT(IsValid() == true);
=======
        ASSERT(length < _maxSize);
>>>>>>> e11d1636

        uint32_t head = _administration->_head;
        bool startingEmpty = (Used() == 0);
        uint32_t writeStart = head;
        bool shouldMoveHead = true;

        if (_administration->_reservedPID != 0) {
#ifdef __WINDOWS__
            // We are writing because of reservation.
            ASSERT(_administration->_reservedPID == ::GetCurrentProcessId());
#else
            // We are writing because of reservation.
            ASSERT(_administration->_reservedPID == ::getpid());
#endif

            // Check if we are not writing more than reserved.
            uint32_t newReservedWritten = _administration->_reservedWritten + length;
            ASSERT(newReservedWritten <= _administration->_reserved);

            // Set up everything for actual write operation.
            writeStart = (head + _administration->_reservedWritten) % _administration->_size;

            // Update amount written.
            _administration->_reservedWritten = newReservedWritten;

            if (newReservedWritten == _administration->_reserved) {
                // We have all the data that was reserved for, clear reserving PID.
                _administration->_reservedPID = 0;
            } else {
                // Not yet all data, hold off with moving head.
                shouldMoveHead = false;
            }
        } else {
            if (((_administration->_state.load() & state::OVERWRITE) == 0) && (length > Free()))
                return 0;

            // A write without reservation, make sure we have the space.
            AssureFreeSpace(length);

            // Just start writing after head.
            writeStart = head;
        }

        // Perform actual copy.
        uint32_t writeEnd = (writeStart + length) % _administration->_size;
        if (writeEnd >= writeStart) {
            // Easy case: one pass.
            memcpy(_realBuffer + writeStart, buffer, length);
        } else {
            // Copying beyond end of buffer, do in two passes.
            uint32_t firstLength = _administration->_size - writeStart;
            uint32_t secondLength = length - firstLength;

            memcpy(_realBuffer + writeStart, buffer, firstLength);
            memcpy(_realBuffer, buffer + firstLength, secondLength);
        }

        if (shouldMoveHead) {
            _administration->_head = writeEnd;

            if (startingEmpty) {
                // Was empty before, tell observers about new data.
                AdminLock();

                Reevaluate();
                DataAvailable();

                AdminUnlock();
            }
        }

        return length;
    }

    void CyclicBuffer::AssureFreeSpace(uint32_t required)
    {
        uint32_t oldTail = _administration->_tail;
        uint32_t tail = oldTail & _administration->_tailIndexMask;
        uint32_t free = Free(_administration->_head, tail);

        while (free <= required) {
            uint32_t remaining = required - free;
            Cursor cursor(*this, oldTail, remaining);
            uint32_t offset = GetOverwriteSize(cursor);
            ASSERT((offset + free) >= required);

            uint32_t newTail = cursor.GetCompleteTail(offset);

            if (std::atomic_compare_exchange_weak(&(_administration->_tail), &oldTail, newTail) == false) {
                oldTail = _administration->_tail;
                tail = oldTail & _administration->_tailIndexMask;
                free = Free(_administration->_head, tail);
            } else {
                free = Free(_administration->_head, newTail & _administration->_tailIndexMask);
                ASSERT(Free() >= required);
            }
        }
    }

    uint32_t CyclicBuffer::Reserve(const uint32_t length)
    {
#ifdef __WINDOWS__
        DWORD processId = GetCurrentProcessId();
        DWORD expectedProcessId = static_cast<DWORD>(0);
#else
        pid_t processId = ::getpid();
        pid_t expectedProcessId = static_cast<pid_t>(0);
#endif

        if (((_administration->_state.load() & state::OVERWRITE) == 0) && (length > Free()))
            return Core::ERROR_INVALID_INPUT_LENGTH;

        bool noOtherReservation = atomic_compare_exchange_strong(&(_administration->_reservedPID), &expectedProcessId, processId);
        ASSERT(noOtherReservation);

        if (!noOtherReservation)
            return Core::ERROR_ILLEGAL_STATE;

        uint32_t actualLength = length;
        if (length >= _administration->_size) {
            // Maximum write size is _administration->_size-1, to differentiate from empty situation.
            actualLength = _administration->_size - 1;
        }

        AssureFreeSpace(actualLength);
        ASSERT(actualLength <= Free());

        _administration->_reserved = actualLength;
        _administration->_reservedWritten = 0;

        return actualLength;
    }

    uint32_t CyclicBuffer::Lock(const bool dataPresent, const uint32_t waitTime)
    {
        uint32_t result = Core::ERROR_TIMEDOUT;
        uint32_t timeLeft = waitTime;

        // Lock can not be called recursive, unlock if you would like to lock it..
        ASSERT(_administration->_lockPID == 0);

        // Lock the administrator..
        AdminLock();

        do {

            if ((((_administration->_state.load()) & state::LOCKED) != state::LOCKED) && ((dataPresent == false) || (Used() > 0))) {
                std::atomic_fetch_or(&(_administration->_state), static_cast<uint16_t>(state::LOCKED));

                // Remember that we, as a process, took the lock
                _administration->_lockPID = Core::ProcessInfo().Id();
                result = Core::ERROR_NONE;
            } else if (timeLeft > 0) {

                _administration->_agents++;

                AdminUnlock();

                timeLeft = SignalLock(timeLeft);

                _administration->_agents--;

                AdminLock();

                if (_alert == true) {
                    _alert = false;
                    result = Core::ERROR_ASYNC_ABORTED;
                }
            }

        } while ((timeLeft > 0) && (result == Core::ERROR_TIMEDOUT));

        AdminUnlock();

        return (result);
    }

    uint32_t CyclicBuffer::Unlock()
    {

        uint32_t result(Core::ERROR_ILLEGAL_STATE);

        // Lock the administrator..
        AdminLock();

        // Lock can not be called recursive, unlock if you would like to lock it..
        ASSERT(_administration->_lockPID == Core::ProcessInfo().Id());
        ASSERT((_administration->_state.load() & state::LOCKED) == state::LOCKED);

        // Only unlock if it is "our" lock.
        if (_administration->_lockPID == Core::ProcessInfo().Id()) {

            _administration->_lockPID = 0;
            std::atomic_fetch_and(&(_administration->_state), static_cast<uint16_t>(~state::LOCKED));

            Reevaluate();

            result = Core::ERROR_NONE;
        }

        AdminUnlock();

        return (result);
    }

    uint32_t CyclicBuffer::Peek(uint8_t buffer[], const uint32_t length) const
    {
<<<<<<< HEAD
        ASSERT(length <= _administration->_size);
        ASSERT(IsValid() == true);
=======
        ASSERT(length <= _maxSize);
>>>>>>> e11d1636

        bool foundData = false;

        uint32_t result = 0;
        while (!foundData) {
            uint32_t oldTail = _administration->_tail;
            uint32_t tail = oldTail & _administration->_tailIndexMask;
            result = Used(_administration->_head, oldTail);

            if (result == 0) {
                // No data.
                return 0;
            }

            // Clip to the requested length to read if required, and not more.
            if (result > length) {
                result = length;
            }

            uint32_t readEnd = tail + result;

            if (readEnd < _administration->_size) {
                // Can be done in one pass.
                memcpy(buffer, _realBuffer + tail, result);
            } else {
                // Needs to be done in two passes.
                uint32_t firstLength = _administration->_size - tail;
                uint32_t secondLength = length - firstLength;

                memcpy(buffer, _realBuffer + tail, firstLength);
                memcpy(buffer + firstLength, _realBuffer, secondLength);
            }

            // We found valid data if the tail is still where it was when we started.
            foundData = (_administration->_tail == oldTail);
        }

        return (result);
    }

    /* virtual */ uint32_t CyclicBuffer::GetOverwriteSize(Cursor& cursor)
    {
        // Easy case: just return requested bytes.
        return cursor.Size();
    }

    /* virtual */ uint32_t CyclicBuffer::GetReadSize(Cursor& cursor)
    {
        // Easy case: just return requested bytes.
        return cursor.Size();
    }
}
} // namespace WPEFramework::Core<|MERGE_RESOLUTION|>--- conflicted
+++ resolved
@@ -26,15 +26,10 @@
     CyclicBuffer::CyclicBuffer(const string& fileName, const uint32_t mode, const uint32_t bufferSize, const bool overwrite)
         : _buffer(
               fileName,
-<<<<<<< HEAD
               (bufferSize == 0 ? (mode & (~File::CREATE)) : (mode | File::CREATE)),
-=======
-              (bufferSize > 0 ? (mode | File::CREATE) : (mode & ~File::CREATE) ),
->>>>>>> e11d1636
               (bufferSize == 0 ? 0 : (bufferSize + sizeof(const control))))
         , _realBuffer(&(_buffer.Buffer()[sizeof(struct control)]))
         , _alert(false)
-<<<<<<< HEAD
         , _administration(nullptr)
     {
 #ifdef __WINDOWS__
@@ -96,52 +91,10 @@
             if (loaded == true) {
                 _realBuffer = (&(_buffer.Buffer()[sizeof(struct control)]));
                 _administration = reinterpret_cast<struct control*>(_buffer.Buffer());
-=======
-        , _administration(_buffer.IsValid() ? reinterpret_cast<struct control*>(_buffer.Buffer()) : nullptr)
-    {
-        if (_buffer.IsValid() != true) {
-            TRACE_L1("Could not open a CyclicBuffer: %s", fileName.c_str());
-		} else {
-#ifdef __WINDOWS__
-            string strippedName(Core::File::PathName(fileName) + Core::File::FileName(fileName));
-            _mutex = CreateSemaphore(nullptr, 1, 1, (strippedName + ".mutex").c_str());
-            _signal = CreateSemaphore(nullptr, 0, 0x7FFFFFFF, (strippedName + ".signal").c_str());
-            _event = CreateEvent(nullptr, FALSE, FALSE, (strippedName + ".event").c_str());
-#else
-
-#endif
-            if (bufferSize != 0) {
-
-#ifndef __WINDOWS__
-                (_administration)->_signal = PTHREAD_COND_INITIALIZER;
-                (_administration)->_mutex = PTHREAD_MUTEX_INITIALIZER;
-#endif
-
-                _administration->_head.store(0);
-                _administration->_tail.store(0);
-                _administration->_agents.store(0);
-                _administration->_state.store(state::UNLOCKED /* state::EMPTY */ | (overwrite ? state::OVERWRITE : 0));
-                _administration->_lockPID = 0;
-                _administration->_size = bufferSize;
-
-                _administration->_reserved = 0;
-                _administration->_reservedWritten = 0;
-                _administration->_reservedPID = 0;
-
-                _administration->_tailIndexMask = 1;
-                _administration->_roundCountModulo = 1L << 31;
-                while (_administration->_tailIndexMask < bufferSize) {
-                    _administration->_tailIndexMask = (_administration->_tailIndexMask << 1) + 1;
-                    _administration->_roundCountModulo = _administration->_roundCountModulo >> 1;
-                }
->>>>>>> e11d1636
-            }
-        }
-<<<<<<< HEAD
+            }
+        }
 
         return (loaded);
-=======
->>>>>>> e11d1636
     }
 
     CyclicBuffer::CyclicBuffer(const string& fileName, const uint32_t bufferSize, const bool overwrite)
@@ -270,12 +223,8 @@
 
     uint32_t CyclicBuffer::Read(uint8_t buffer[], const uint32_t length)
     {
-<<<<<<< HEAD
         ASSERT(length <= _administration->_size);
         ASSERT(IsValid() == true);
-=======
-        ASSERT(length <= _maxSize);
->>>>>>> e11d1636
 
         bool foundData = false;
 
@@ -330,12 +279,8 @@
 
     uint32_t CyclicBuffer::Write(const uint8_t buffer[], const uint32_t length)
     {
-<<<<<<< HEAD
         ASSERT(length < _administration->_size);
         ASSERT(IsValid() == true);
-=======
-        ASSERT(length < _maxSize);
->>>>>>> e11d1636
 
         uint32_t head = _administration->_head;
         bool startingEmpty = (Used() == 0);
@@ -543,12 +488,8 @@
 
     uint32_t CyclicBuffer::Peek(uint8_t buffer[], const uint32_t length) const
     {
-<<<<<<< HEAD
         ASSERT(length <= _administration->_size);
         ASSERT(IsValid() == true);
-=======
-        ASSERT(length <= _maxSize);
->>>>>>> e11d1636
 
         bool foundData = false;
 
