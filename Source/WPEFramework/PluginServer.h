--- conflicted
+++ resolved
@@ -1173,7 +1173,6 @@
                 CommunicatorServer(
 					const Core::NodeId& node, 
 					const string& persistentPath, 
-                    const string& volatilePath,
 					const string& systemPath, 
 					const string& dataPath, 
 					const string& volatilePath, 
@@ -1184,7 +1183,6 @@
                     const Core::ProxyType<Core::IPCServerType<RPC::AnnounceMessage> >& announceHandler)
                     : RPC::Communicator(node, proxyStubPath.empty() == false ? Core::Directory::Normalize(proxyStubPath) : proxyStubPath, invokeHandler, announceHandler)
                     , _persistentPath(persistentPath.empty() == false ? Core::Directory::Normalize(persistentPath) : persistentPath)
-                    , _volatilePath(volatilePath.empty() == false ? Core::Directory::Normalize(volatilePath) : volatilePath)
                     , _systemPath(systemPath.empty() == false ? Core::Directory::Normalize(systemPath) : systemPath)
                     , _dataPath(dataPath.empty() == false ? Core::Directory::Normalize(dataPath) : dataPath)
                     , _volatilePath(volatilePath.empty() == false ? Core::Directory::Normalize(volatilePath) : volatilePath)
@@ -1221,16 +1219,11 @@
                         persistentPath += callsign + '/';
                     }
 
-<<<<<<< HEAD
-                    return (RPC::Communicator::Create(connectionId, instance, RPC::Config(RPC::Communicator::Connector(), _application, persistentPath, volatilePath, _systemPath, dataPath, _appPath, _proxyStubPath), waitTime));
-=======
                     return (RPC::Communicator::Create(connectionId, instance, RPC::Config(RPC::Communicator::Connector(), _application, persistentPath, _systemPath, dataPath, _volatilePath, _appPath, _proxyStubPath), waitTime));
->>>>>>> 304ae5aa
                 }
 
             private:
                 const string _persistentPath;
-                const string _volatilePath;
                 const string _systemPath;
                 const string _dataPath;
                 const string _volatilePath;
@@ -1488,11 +1481,7 @@
                 , _services()
                 , _notifiers()
                 , _engine(Core::ProxyType<RPC::InvokeServerType<16, RPCPOOL_COUNT>>::Create(stackSize))
-<<<<<<< HEAD
-                , _processAdministrator(config.Communicator(), config.PersistentPath(), config.VolatilePath(), config.SystemPath(), config.DataPath(), config.AppPath(), config.ProxyStubPath(), stackSize, _engine->InvokeHandler(), _engine->AnnounceHandler())
-=======
                 , _processAdministrator(config.Communicator(), config.PersistentPath(), config.SystemPath(), config.DataPath(), config.VolatilePath(), config.AppPath(), config.ProxyStubPath(), stackSize, _engine->InvokeHandler(), _engine->AnnounceHandler())
->>>>>>> 304ae5aa
                 , _server(server)
                 , _subSystems(this)
                 , _authenticationHandler(nullptr)
